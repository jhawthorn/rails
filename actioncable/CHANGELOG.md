--- conflicted
+++ resolved
@@ -1,4 +1,3 @@
-<<<<<<< HEAD
 *   The Action Cable client now ensures successful channel subscriptions:
 
     * The client maintains a set of pending subscriptions until either
@@ -13,12 +12,11 @@
 *   Truncate broadcast logging messages.
 
     *J Smith*
-=======
+
 ## Rails 6.1.4.3 (December 14, 2021) ##
 
 *   No changes.
 
->>>>>>> ac2e12a0
 
 ## Rails 6.1.4.2 (December 14, 2021) ##
 
