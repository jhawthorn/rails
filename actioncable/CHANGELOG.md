--- conflicted
+++ resolved
@@ -1,4 +1,3 @@
-<<<<<<< HEAD
 *   The Action Cable client now ensures successful channel subscriptions:
 
     * The client maintains a set of pending subscriptions until either
@@ -13,11 +12,11 @@
 *   Truncate broadcast logging messages.
 
     *J Smith*
-=======
+
+
 ## Rails 6.1.4.6 (February 11, 2022) ##
 
 *   No changes.
->>>>>>> 10a2c77e
 
 
 ## Rails 6.1.4.5 (February 11, 2022) ##
