--- conflicted
+++ resolved
@@ -1,4 +1,3 @@
-<<<<<<< HEAD
 *   The Action Cable client now ensures successful channel subscriptions:
 
     * The client maintains a set of pending subscriptions until either
@@ -13,12 +12,11 @@
 *   Truncate broadcast logging messages.
 
     *J Smith*
-=======
+
 ## Rails 6.1.4.2 (December 14, 2021) ##
 
 *   No changes.
 
->>>>>>> 5e52f65f
 
 ## Rails 6.1.4.1 (August 19, 2021) ##
 
