<<<<<<< HEAD
*   Update `HostAuthorization` middleware to render debug info only
    when `config.consider_all_requests_local` is set to true.

    Also, blocked host info is always logged with level `error`.

    Fixes #42813

    *Nikita Vyrko*
=======
## Rails 6.1.4.4 (December 15, 2021) ##

*   Fix issue with host protection not allowing host with port in development.
>>>>>>> 87d4d0f4


## Rails 6.1.4.3 (December 14, 2021) ##

*    Fix issue with host protection not allowing localhost in development.


## Rails 6.1.4.2 (December 14, 2021) ##

*   Fix X_FORWARDED_HOST protection.  [CVE-2021-44528]

## Rails 6.1.4.1 (August 19, 2021) ##

*   [CVE-2021-22942] Fix possible open redirect in Host Authorization middleware.

    Specially crafted "X-Forwarded-Host" headers in combination with certain
    "allowed host" formats can cause the Host Authorization middleware in Action
    Pack to redirect users to a malicious website.

## Rails 6.1.4 (June 24, 2021) ##

*   Ignore file fixtures on `db:fixtures:load`

    *Kevin Sjöberg*

*   Fix ActionController::Live controller test deadlocks by removing the body buffer size limit for tests.

    *Dylan Thacker-Smith*

*   Correctly place optional path parameter booleans.

    Previously, if you specify a url parameter that is part of the path as false it would include that part
    of the path as parameter for example:

    ```
    get "(/optional/:optional_id)/things" => "foo#foo", as: :things
    things_path(optional_id: false) # => /things?optional_id=false
    ```

    After this change, true and false will be treated the same when used as optional path parameters. Meaning now:

    ```
    get '(this/:my_bool)/that' as: :that

    that_path(my_bool: true) # => `/this/true/that`
    that_path(my_bool: false) # => `/this/false/that`
    ```

    *Adam Hess*

*   Add support for 'private, no-store' Cache-Control headers.

    Previously, 'no-store' was exclusive; no other directives could be specified.

    *Alex Smith*


## Rails 6.1.3.2 (May 05, 2021) ##

*   Prevent open redirects by correctly escaping the host allow list
    CVE-2021-22903

*   Prevent catastrophic backtracking during mime parsing
    CVE-2021-22902

*   Prevent regex DoS in HTTP token authentication
    CVE-2021-22904

*   Prevent string polymorphic route arguments.

    `url_for` supports building polymorphic URLs via an array
    of arguments (usually symbols and records). If a developer passes a
    user input array, strings can result in unwanted route helper calls.

    CVE-2021-22885

    *Gannon McGibbon*

## Rails 6.1.3.1 (March 26, 2021) ##

*   No changes.


## Rails 6.1.3 (February 17, 2021) ##

*   Re-define routes when not set correctly via inheritance.

    *John Hawthorn*


## Rails 6.1.2.1 (February 10, 2021) ##

*   Prevent open redirect when allowed host starts with a dot

    [CVE-2021-22881]

    Thanks to @tktech (https://hackerone.com/tktech) for reporting this
    issue and the patch!

    *Aaron Patterson*


## Rails 6.1.2 (February 09, 2021) ##

*   Fix error in `ActionController::LogSubscriber` that would happen when throwing inside a controller action.

    *Janko Marohnić*

*   Fix `fixture_file_upload` deprecation when `file_fixture_path` is a relative path.

    *Eugene Kenny*


## Rails 6.1.1 (January 07, 2021) ##

*   Fix nil translation key lookup in controllers/

    *Jan Klimo*

*   Quietly handle unknown HTTP methods in Action Dispatch SSL middleware.

    *Alex Robbin*

*   Change the request method to a `GET` when passing failed requests down to `config.exceptions_app`.

    *Alex Robbin*


## Rails 6.1.0 (December 09, 2020) ##

*   Support for the HTTP header `Feature-Policy` has been revised to reflect
    its [rename](https://github.com/w3c/webappsec-permissions-policy/pull/379) to [`Permissions-Policy`](https://w3c.github.io/webappsec-permissions-policy/#permissions-policy-http-header-field).

    ```ruby
    Rails.application.config.permissions_policy do |p|
      p.camera     :none
      p.gyroscope  :none
      p.microphone :none
      p.usb        :none
      p.fullscreen :self
      p.payment    :self, "https://secure-example.com"
    end
    ```

    *Julien Grillot*

*   Allow `ActionDispatch::HostAuthorization` to exclude specific requests.

    Host Authorization checks can be skipped for specific requests. This allows for health check requests to be permitted for requests with missing or non-matching host headers.

    *Chris Bisnett*

*   Add `config.action_dispatch.request_id_header` to allow changing the name of
    the unique X-Request-Id header

    *Arlston Fernandes*

*   Deprecate `config.action_dispatch.return_only_media_type_on_content_type`.

    *Rafael Mendonça França*

*   Change `ActionDispatch::Response#content_type` to return the full Content-Type header.

    *Rafael Mendonça França*

*   Remove deprecated `ActionDispatch::Http::ParameterFilter`.

    *Rafael Mendonça França*

*   Added support for exclusive no-store Cache-Control header.

    If `no-store` is set on Cache-Control header it is exclusive (all other cache directives are dropped).

    *Chris Kruger*

*   Catch invalid UTF-8 parameters for POST requests and respond with BadRequest.

    Additionally, perform `#set_binary_encoding` in `ActionDispatch::Http::Request#GET` and
    `ActionDispatch::Http::Request#POST` prior to validating encoding.

    *Adrianna Chang*

*   Allow `assert_recognizes` routing assertions to work on mounted root routes.

    *Gannon McGibbon*

*   Change default redirection status code for non-GET/HEAD requests to 308 Permanent Redirect for `ActionDispatch::SSL`.

    *Alan Tan*, *Oz Ben-David*

*   Fix `follow_redirect!` to follow redirection with same HTTP verb when following
    a 308 redirection.

    *Alan Tan*

*   When multiple domains are specified for a cookie, a domain will now be
    chosen only if it is equal to or is a superdomain of the request host.

    *Jonathan Hefner*

*   `ActionDispatch::Static` handles precompiled Brotli (.br) files.

    Adds to existing support for precompiled gzip (.gz) files.
    Brotli files are preferred due to much better compression.

    When the browser requests /some.js with `Accept-Encoding: br`,
    we check for public/some.js.br and serve that file, if present, with
    `Content-Encoding: br` and `Vary: Accept-Encoding` headers.

    *Ryan Edward Hall*, *Jeremy Daer*

*   Add raise_on_missing_translations support for controllers.

    This configuration determines whether an error should be raised for missing translations.
    It can be enabled through `config.i18n.raise_on_missing_translations`. Note that described
    configuration also affects raising error for missing translations in views.

    *fatkodima*

*   Added `compact` and `compact!` to `ActionController::Parameters`.

    *Eugene Kenny*

*   Calling `each_pair` or `each_value` on an `ActionController::Parameters`
    without passing a block now returns an enumerator.

    *Eugene Kenny*

*   `fixture_file_upload` now uses path relative to `file_fixture_path`

    Previously the path had to be relative to `fixture_path`.
    You can change your existing code as follow:

    ```ruby
    # Before
    fixture_file_upload('files/dog.png')

    # After
    fixture_file_upload('dog.png')
    ```

    *Edouard Chin*

*   Remove deprecated `force_ssl` at the controller level.

    *Rafael Mendonça França*

*   The +helper+ class method for controllers loads helper modules specified as
    strings/symbols with `String#constantize` instead of `require_dependency`.

    Remember that support for strings/symbols is only a convenient API. You can
    always pass a module object:

    ```ruby
    helper UtilsHelper
    ```

    which is recommended because it is simple and direct. When a string/symbol
    is received, `helper` just manipulates and inflects the argument to obtain
    that same module object.

    *Xavier Noria*, *Jean Boussier*

*   Correctly identify the entire localhost IPv4 range as trusted proxy.

    *Nick Soracco*

*   `url_for` will now use "https://" as the default protocol when
    `Rails.application.config.force_ssl` is set to true.

    *Jonathan Hefner*

*   Accept and default to base64_urlsafe CSRF tokens.

    Base64 strict-encoded CSRF tokens are not inherently websafe, which makes
    them difficult to deal with. For example, the common practice of sending
    the CSRF token to a browser in a client-readable cookie does not work properly
    out of the box: the value has to be url-encoded and decoded to survive transport.

    Now, we generate Base64 urlsafe-encoded CSRF tokens, which are inherently safe
    to transport. Validation accepts both urlsafe tokens, and strict-encoded tokens
    for backwards compatibility.

    *Scott Blum*

*   Support rolling deploys for cookie serialization/encryption changes.

    In a distributed configuration like rolling update, users may observe
    both old and new instances during deployment. Users may be served by a
    new instance and then by an old instance.

    That means when the server changes `cookies_serializer` from `:marshal`
    to `:hybrid` or the server changes `use_authenticated_cookie_encryption`
    from `false` to `true`, users may lose their sessions if they access the
    server during deployment.

    We added fallbacks to downgrade the cookie format when necessary during
    deployment, ensuring compatibility on both old and new instances.

    *Masaki Hara*

*   `ActionDispatch::Request.remote_ip` has ip address even when all sites are trusted.

    Before, if all `X-Forwarded-For` sites were trusted, the `remote_ip` would default to `127.0.0.1`.
    Now, the furthest proxy site is used. e.g.: It now gives an ip address when using curl from the load balancer.

    *Keenan Brock*

*   Fix possible information leak / session hijacking vulnerability.

    The `ActionDispatch::Session::MemcacheStore` is still vulnerable given it requires the
    gem dalli to be updated as well.

    CVE-2019-16782.

*   Include child session assertion count in ActionDispatch::IntegrationTest.

    `IntegrationTest#open_session` uses `dup` to create the new session, which
    meant it had its own copy of `@assertions`. This prevented the assertions
    from being correctly counted and reported.

    Child sessions now have their `attr_accessor` overridden to delegate to the
    root session.

    Fixes #32142.

    *Sam Bostock*

*   Add SameSite protection to every written cookie.

    Enabling `SameSite` cookie protection is an addition to CSRF protection,
    where cookies won't be sent by browsers in cross-site POST requests when set to `:lax`.

    `:strict` disables cookies being sent in cross-site GET or POST requests.

    Passing `:none` disables this protection and is the same as previous versions albeit a `; SameSite=None` is appended to the cookie.

    See upgrade instructions in config/initializers/new_framework_defaults_6_1.rb.

    More info [here](https://tools.ietf.org/html/draft-west-first-party-cookies-07)

    _NB: Technically already possible as Rack supports SameSite protection, this is to ensure it's applied to all cookies_

    *Cédric Fabianski*

*   Bring back the feature that allows loading external route files from the router.

    This feature existed back in 2012 but got reverted with the incentive that
    https://github.com/rails/routing_concerns was a better approach. Turned out
    that this wasn't fully the case and loading external route files from the router
    can be helpful for applications with a really large set of routes.
    Without this feature, application needs to implement routes reloading
    themselves and it's not straightforward.

    ```ruby
    # config/routes.rb

    Rails.application.routes.draw do
      draw(:admin)
    end

    # config/routes/admin.rb

    get :foo, to: 'foo#bar'
    ```

    *Yehuda Katz*, *Edouard Chin*

*   Fix system test driver option initialization for non-headless browsers.

    *glaszig*

*   `redirect_to.action_controller` notifications now include the `ActionDispatch::Request` in
    their payloads as `:request`.

    *Austin Story*

*   `respond_to#any` no longer returns a response's Content-Type based on the
    request format but based on the block given.

    Example:

    ```ruby
      def my_action
        respond_to do |format|
          format.any { render(json: { foo: 'bar' }) }
        end
      end

      get('my_action.csv')
    ```

    The previous behaviour was to respond with a `text/csv` Content-Type which
    is inaccurate since a JSON response is being rendered.

    Now it correctly returns a `application/json` Content-Type.

    *Edouard Chin*

*   Replaces (back)slashes in failure screenshot image paths with dashes.

    If a failed test case contained a slash or a backslash, a screenshot would be created in a
    nested directory, causing issues with `tmp:clear`.

    *Damir Zekic*

*   Add `params.member?` to mimic Hash behavior.

    *Younes Serraj*

*   `process_action.action_controller` notifications now include the following in their payloads:

    * `:request` - the `ActionDispatch::Request`
    * `:response` - the `ActionDispatch::Response`

    *George Claghorn*

*   Updated `ActionDispatch::Request.remote_ip` setter to clear set the instance
    `remote_ip` to `nil` before setting the header that the value is derived
    from.

    Fixes #37383.

    *Norm Provost*

*   `ActionController::Base.log_at` allows setting a different log level per request.

    ```ruby
    # Use the debug level if a particular cookie is set.
    class ApplicationController < ActionController::Base
      log_at :debug, if: -> { cookies[:debug] }
    end
    ```

    *George Claghorn*

*   Allow system test screen shots to be taken more than once in
    a test by prefixing the file name with an incrementing counter.

    Add an environment variable `RAILS_SYSTEM_TESTING_SCREENSHOT_HTML` to
    enable saving of HTML during a screenshot in addition to the image.
    This uses the same image name, with the extension replaced with `.html`

    *Tom Fakes*

*   Add `Vary: Accept` header when using `Accept` header for response.

    For some requests like `/users/1`, Rails uses requests' `Accept`
    header to determine what to return. And if we don't add `Vary`
    in the response header, browsers might accidentally cache different
    types of content, which would cause issues: e.g. javascript got displayed
    instead of html content. This PR fixes these issues by adding `Vary: Accept`
    in these types of requests. For more detailed problem description, please read:

    https://github.com/rails/rails/pull/36213

    Fixes #25842.

    *Stan Lo*

*   Fix IntegrationTest `follow_redirect!` to follow redirection using the same HTTP verb when following
    a 307 redirection.

    *Edouard Chin*

*   System tests require Capybara 3.26 or newer.

    *George Claghorn*

*   Reduced log noise handling ActionController::RoutingErrors.

    *Alberto Fernández-Capel*

*   Add DSL for configuring HTTP Feature Policy.

    This new DSL provides a way to configure an HTTP Feature Policy at a
    global or per-controller level. Full details of HTTP Feature Policy
    specification and guidelines can be found at MDN:

    https://developer.mozilla.org/en-US/docs/Web/HTTP/Headers/Feature-Policy

    Example global policy:

    ```ruby
    Rails.application.config.feature_policy do |f|
      f.camera      :none
      f.gyroscope   :none
      f.microphone  :none
      f.usb         :none
      f.fullscreen  :self
      f.payment     :self, "https://secure.example.com"
    end
    ```

    Example controller level policy:

    ```ruby
    class PagesController < ApplicationController
      feature_policy do |p|
        p.geolocation "https://example.com"
      end
    end
    ```

    *Jacob Bednarz*

*   Add the ability to set the CSP nonce only to the specified directives.

    Fixes #35137.

    *Yuji Yaginuma*

*   Keep part when scope option has value.

    When a route was defined within an optional scope, if that route didn't
    take parameters the scope was lost when using path helpers. This commit
    ensures scope is kept both when the route takes parameters or when it
    doesn't.

    Fixes #33219.

    *Alberto Almagro*

*   Added `deep_transform_keys` and `deep_transform_keys!` methods to ActionController::Parameters.

    *Gustavo Gutierrez*

*   Calling `ActionController::Parameters#transform_keys`/`!` without a block now returns
    an enumerator for the parameters instead of the underlying hash.

    *Eugene Kenny*

*   Fix strong parameters blocks all attributes even when only some keys are invalid (non-numerical).
    It should only block invalid key's values instead.

    *Stan Lo*


Please check [6-0-stable](https://github.com/rails/rails/blob/6-0-stable/actionpack/CHANGELOG.md) for previous changes.<|MERGE_RESOLUTION|>--- conflicted
+++ resolved
@@ -1,4 +1,3 @@
-<<<<<<< HEAD
 *   Update `HostAuthorization` middleware to render debug info only
     when `config.consider_all_requests_local` is set to true.
 
@@ -7,11 +6,11 @@
     Fixes #42813
 
     *Nikita Vyrko*
-=======
+
+
 ## Rails 6.1.4.4 (December 15, 2021) ##
 
 *   Fix issue with host protection not allowing host with port in development.
->>>>>>> 87d4d0f4
 
 
 ## Rails 6.1.4.3 (December 14, 2021) ##
