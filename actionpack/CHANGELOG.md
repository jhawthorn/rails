--- conflicted
+++ resolved
@@ -1,13 +1,12 @@
-<<<<<<< HEAD
 *   Fix `HostAuthorization` potentially displaying the value of the
     X_FORWARDED_HOST header when the HTTP_HOST header is being blocked.
 
     *Hartley McGuire*, *Daniel Schlosser*
-=======
+
+
 ## Rails 7.0.7.2 (August 22, 2023) ##
 
 *   No changes.
->>>>>>> 3668b4b5
 
 
 ## Rails 7.0.7.1 (August 22, 2023) ##
