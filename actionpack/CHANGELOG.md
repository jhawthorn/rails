<<<<<<< HEAD
*   Fix `content_security_policy` returning invalid directives.

    Directives such as `self`, `unsafe-eval` and few others were not
    single quoted when the directive was the result of calling a lambda
    returning an array.

    ```ruby
    content_security_policy do |policy|
      policy.frame_ancestors lambda { [:self, "https://example.com"] }
    end
    ```

    With this fix the policy generated from above will now be valid.

    *Edouard Chin*

*   Update `HostAuthorization` middleware to render debug info only
    when `config.consider_all_requests_local` is set to true.

    Also, blocked host info is always logged with level `error`.

    Fixes #42813

    *Nikita Vyrko*
=======
## Rails 6.1.4.7 (March 08, 2022) ##

*   No changes.
>>>>>>> 66073335


## Rails 6.1.4.6 (February 11, 2022) ##

*   No changes.


## Rails 6.1.4.5 (February 11, 2022) ##

*   Under certain circumstances, the middleware isn't informed that the
    response body has been fully closed which result in request state not
    being fully reset before the next request

    [CVE-2022-23633]


## Rails 6.1.4.4 (December 15, 2021) ##

*   Fix issue with host protection not allowing host with port in development.


## Rails 6.1.4.3 (December 14, 2021) ##

*    Fix issue with host protection not allowing localhost in development.


## Rails 6.1.4.2 (December 14, 2021) ##

*   Fix X_FORWARDED_HOST protection.  [CVE-2021-44528]

## Rails 6.1.4.1 (August 19, 2021) ##

*   [CVE-2021-22942] Fix possible open redirect in Host Authorization middleware.

    Specially crafted "X-Forwarded-Host" headers in combination with certain
    "allowed host" formats can cause the Host Authorization middleware in Action
    Pack to redirect users to a malicious website.

## Rails 6.1.4 (June 24, 2021) ##

*   Ignore file fixtures on `db:fixtures:load`

    *Kevin Sjöberg*

*   Fix ActionController::Live controller test deadlocks by removing the body buffer size limit for tests.

    *Dylan Thacker-Smith*

*   Correctly place optional path parameter booleans.

    Previously, if you specify a url parameter that is part of the path as false it would include that part
    of the path as parameter for example:

    ```
    get "(/optional/:optional_id)/things" => "foo#foo", as: :things
    things_path(optional_id: false) # => /things?optional_id=false
    ```

    After this change, true and false will be treated the same when used as optional path parameters. Meaning now:

    ```
    get '(this/:my_bool)/that' as: :that

    that_path(my_bool: true) # => `/this/true/that`
    that_path(my_bool: false) # => `/this/false/that`
    ```

    *Adam Hess*

*   Add support for 'private, no-store' Cache-Control headers.

    Previously, 'no-store' was exclusive; no other directives could be specified.

    *Alex Smith*


## Rails 6.1.3.2 (May 05, 2021) ##

*   Prevent open redirects by correctly escaping the host allow list
    CVE-2021-22903

*   Prevent catastrophic backtracking during mime parsing
    CVE-2021-22902

*   Prevent regex DoS in HTTP token authentication
    CVE-2021-22904

*   Prevent string polymorphic route arguments.

    `url_for` supports building polymorphic URLs via an array
    of arguments (usually symbols and records). If a developer passes a
    user input array, strings can result in unwanted route helper calls.

    CVE-2021-22885

    *Gannon McGibbon*

## Rails 6.1.3.1 (March 26, 2021) ##

*   No changes.


## Rails 6.1.3 (February 17, 2021) ##

*   Re-define routes when not set correctly via inheritance.

    *John Hawthorn*


## Rails 6.1.2.1 (February 10, 2021) ##

*   Prevent open redirect when allowed host starts with a dot

    [CVE-2021-22881]

    Thanks to @tktech (https://hackerone.com/tktech) for reporting this
    issue and the patch!

    *Aaron Patterson*


## Rails 6.1.2 (February 09, 2021) ##

*   Fix error in `ActionController::LogSubscriber` that would happen when throwing inside a controller action.

    *Janko Marohnić*

*   Fix `fixture_file_upload` deprecation when `file_fixture_path` is a relative path.

    *Eugene Kenny*


## Rails 6.1.1 (January 07, 2021) ##

*   Fix nil translation key lookup in controllers/

    *Jan Klimo*

*   Quietly handle unknown HTTP methods in Action Dispatch SSL middleware.

    *Alex Robbin*

*   Change the request method to a `GET` when passing failed requests down to `config.exceptions_app`.

    *Alex Robbin*


## Rails 6.1.0 (December 09, 2020) ##

*   Support for the HTTP header `Feature-Policy` has been revised to reflect
    its [rename](https://github.com/w3c/webappsec-permissions-policy/pull/379) to [`Permissions-Policy`](https://w3c.github.io/webappsec-permissions-policy/#permissions-policy-http-header-field).

    ```ruby
    Rails.application.config.permissions_policy do |p|
      p.camera     :none
      p.gyroscope  :none
      p.microphone :none
      p.usb        :none
      p.fullscreen :self
      p.payment    :self, "https://secure-example.com"
    end
    ```

    *Julien Grillot*

*   Allow `ActionDispatch::HostAuthorization` to exclude specific requests.

    Host Authorization checks can be skipped for specific requests. This allows for health check requests to be permitted for requests with missing or non-matching host headers.

    *Chris Bisnett*

*   Add `config.action_dispatch.request_id_header` to allow changing the name of
    the unique X-Request-Id header

    *Arlston Fernandes*

*   Deprecate `config.action_dispatch.return_only_media_type_on_content_type`.

    *Rafael Mendonça França*

*   Change `ActionDispatch::Response#content_type` to return the full Content-Type header.

    *Rafael Mendonça França*

*   Remove deprecated `ActionDispatch::Http::ParameterFilter`.

    *Rafael Mendonça França*

*   Added support for exclusive no-store Cache-Control header.

    If `no-store` is set on Cache-Control header it is exclusive (all other cache directives are dropped).

    *Chris Kruger*

*   Catch invalid UTF-8 parameters for POST requests and respond with BadRequest.

    Additionally, perform `#set_binary_encoding` in `ActionDispatch::Http::Request#GET` and
    `ActionDispatch::Http::Request#POST` prior to validating encoding.

    *Adrianna Chang*

*   Allow `assert_recognizes` routing assertions to work on mounted root routes.

    *Gannon McGibbon*

*   Change default redirection status code for non-GET/HEAD requests to 308 Permanent Redirect for `ActionDispatch::SSL`.

    *Alan Tan*, *Oz Ben-David*

*   Fix `follow_redirect!` to follow redirection with same HTTP verb when following
    a 308 redirection.

    *Alan Tan*

*   When multiple domains are specified for a cookie, a domain will now be
    chosen only if it is equal to or is a superdomain of the request host.

    *Jonathan Hefner*

*   `ActionDispatch::Static` handles precompiled Brotli (.br) files.

    Adds to existing support for precompiled gzip (.gz) files.
    Brotli files are preferred due to much better compression.

    When the browser requests /some.js with `Accept-Encoding: br`,
    we check for public/some.js.br and serve that file, if present, with
    `Content-Encoding: br` and `Vary: Accept-Encoding` headers.

    *Ryan Edward Hall*, *Jeremy Daer*

*   Add raise_on_missing_translations support for controllers.

    This configuration determines whether an error should be raised for missing translations.
    It can be enabled through `config.i18n.raise_on_missing_translations`. Note that described
    configuration also affects raising error for missing translations in views.

    *fatkodima*

*   Added `compact` and `compact!` to `ActionController::Parameters`.

    *Eugene Kenny*

*   Calling `each_pair` or `each_value` on an `ActionController::Parameters`
    without passing a block now returns an enumerator.

    *Eugene Kenny*

*   `fixture_file_upload` now uses path relative to `file_fixture_path`

    Previously the path had to be relative to `fixture_path`.
    You can change your existing code as follow:

    ```ruby
    # Before
    fixture_file_upload('files/dog.png')

    # After
    fixture_file_upload('dog.png')
    ```

    *Edouard Chin*

*   Remove deprecated `force_ssl` at the controller level.

    *Rafael Mendonça França*

*   The +helper+ class method for controllers loads helper modules specified as
    strings/symbols with `String#constantize` instead of `require_dependency`.

    Remember that support for strings/symbols is only a convenient API. You can
    always pass a module object:

    ```ruby
    helper UtilsHelper
    ```

    which is recommended because it is simple and direct. When a string/symbol
    is received, `helper` just manipulates and inflects the argument to obtain
    that same module object.

    *Xavier Noria*, *Jean Boussier*

*   Correctly identify the entire localhost IPv4 range as trusted proxy.

    *Nick Soracco*

*   `url_for` will now use "https://" as the default protocol when
    `Rails.application.config.force_ssl` is set to true.

    *Jonathan Hefner*

*   Accept and default to base64_urlsafe CSRF tokens.

    Base64 strict-encoded CSRF tokens are not inherently websafe, which makes
    them difficult to deal with. For example, the common practice of sending
    the CSRF token to a browser in a client-readable cookie does not work properly
    out of the box: the value has to be url-encoded and decoded to survive transport.

    Now, we generate Base64 urlsafe-encoded CSRF tokens, which are inherently safe
    to transport. Validation accepts both urlsafe tokens, and strict-encoded tokens
    for backwards compatibility.

    *Scott Blum*

*   Support rolling deploys for cookie serialization/encryption changes.

    In a distributed configuration like rolling update, users may observe
    both old and new instances during deployment. Users may be served by a
    new instance and then by an old instance.

    That means when the server changes `cookies_serializer` from `:marshal`
    to `:hybrid` or the server changes `use_authenticated_cookie_encryption`
    from `false` to `true`, users may lose their sessions if they access the
    server during deployment.

    We added fallbacks to downgrade the cookie format when necessary during
    deployment, ensuring compatibility on both old and new instances.

    *Masaki Hara*

*   `ActionDispatch::Request.remote_ip` has ip address even when all sites are trusted.

    Before, if all `X-Forwarded-For` sites were trusted, the `remote_ip` would default to `127.0.0.1`.
    Now, the furthest proxy site is used. e.g.: It now gives an ip address when using curl from the load balancer.

    *Keenan Brock*

*   Fix possible information leak / session hijacking vulnerability.

    The `ActionDispatch::Session::MemcacheStore` is still vulnerable given it requires the
    gem dalli to be updated as well.

    CVE-2019-16782.

*   Include child session assertion count in ActionDispatch::IntegrationTest.

    `IntegrationTest#open_session` uses `dup` to create the new session, which
    meant it had its own copy of `@assertions`. This prevented the assertions
    from being correctly counted and reported.

    Child sessions now have their `attr_accessor` overridden to delegate to the
    root session.

    Fixes #32142.

    *Sam Bostock*

*   Add SameSite protection to every written cookie.

    Enabling `SameSite` cookie protection is an addition to CSRF protection,
    where cookies won't be sent by browsers in cross-site POST requests when set to `:lax`.

    `:strict` disables cookies being sent in cross-site GET or POST requests.

    Passing `:none` disables this protection and is the same as previous versions albeit a `; SameSite=None` is appended to the cookie.

    See upgrade instructions in config/initializers/new_framework_defaults_6_1.rb.

    More info [here](https://tools.ietf.org/html/draft-west-first-party-cookies-07)

    _NB: Technically already possible as Rack supports SameSite protection, this is to ensure it's applied to all cookies_

    *Cédric Fabianski*

*   Bring back the feature that allows loading external route files from the router.

    This feature existed back in 2012 but got reverted with the incentive that
    https://github.com/rails/routing_concerns was a better approach. Turned out
    that this wasn't fully the case and loading external route files from the router
    can be helpful for applications with a really large set of routes.
    Without this feature, application needs to implement routes reloading
    themselves and it's not straightforward.

    ```ruby
    # config/routes.rb

    Rails.application.routes.draw do
      draw(:admin)
    end

    # config/routes/admin.rb

    get :foo, to: 'foo#bar'
    ```

    *Yehuda Katz*, *Edouard Chin*

*   Fix system test driver option initialization for non-headless browsers.

    *glaszig*

*   `redirect_to.action_controller` notifications now include the `ActionDispatch::Request` in
    their payloads as `:request`.

    *Austin Story*

*   `respond_to#any` no longer returns a response's Content-Type based on the
    request format but based on the block given.

    Example:

    ```ruby
      def my_action
        respond_to do |format|
          format.any { render(json: { foo: 'bar' }) }
        end
      end

      get('my_action.csv')
    ```

    The previous behaviour was to respond with a `text/csv` Content-Type which
    is inaccurate since a JSON response is being rendered.

    Now it correctly returns a `application/json` Content-Type.

    *Edouard Chin*

*   Replaces (back)slashes in failure screenshot image paths with dashes.

    If a failed test case contained a slash or a backslash, a screenshot would be created in a
    nested directory, causing issues with `tmp:clear`.

    *Damir Zekic*

*   Add `params.member?` to mimic Hash behavior.

    *Younes Serraj*

*   `process_action.action_controller` notifications now include the following in their payloads:

    * `:request` - the `ActionDispatch::Request`
    * `:response` - the `ActionDispatch::Response`

    *George Claghorn*

*   Updated `ActionDispatch::Request.remote_ip` setter to clear set the instance
    `remote_ip` to `nil` before setting the header that the value is derived
    from.

    Fixes #37383.

    *Norm Provost*

*   `ActionController::Base.log_at` allows setting a different log level per request.

    ```ruby
    # Use the debug level if a particular cookie is set.
    class ApplicationController < ActionController::Base
      log_at :debug, if: -> { cookies[:debug] }
    end
    ```

    *George Claghorn*

*   Allow system test screen shots to be taken more than once in
    a test by prefixing the file name with an incrementing counter.

    Add an environment variable `RAILS_SYSTEM_TESTING_SCREENSHOT_HTML` to
    enable saving of HTML during a screenshot in addition to the image.
    This uses the same image name, with the extension replaced with `.html`

    *Tom Fakes*

*   Add `Vary: Accept` header when using `Accept` header for response.

    For some requests like `/users/1`, Rails uses requests' `Accept`
    header to determine what to return. And if we don't add `Vary`
    in the response header, browsers might accidentally cache different
    types of content, which would cause issues: e.g. javascript got displayed
    instead of html content. This PR fixes these issues by adding `Vary: Accept`
    in these types of requests. For more detailed problem description, please read:

    https://github.com/rails/rails/pull/36213

    Fixes #25842.

    *Stan Lo*

*   Fix IntegrationTest `follow_redirect!` to follow redirection using the same HTTP verb when following
    a 307 redirection.

    *Edouard Chin*

*   System tests require Capybara 3.26 or newer.

    *George Claghorn*

*   Reduced log noise handling ActionController::RoutingErrors.

    *Alberto Fernández-Capel*

*   Add DSL for configuring HTTP Feature Policy.

    This new DSL provides a way to configure an HTTP Feature Policy at a
    global or per-controller level. Full details of HTTP Feature Policy
    specification and guidelines can be found at MDN:

    https://developer.mozilla.org/en-US/docs/Web/HTTP/Headers/Feature-Policy

    Example global policy:

    ```ruby
    Rails.application.config.feature_policy do |f|
      f.camera      :none
      f.gyroscope   :none
      f.microphone  :none
      f.usb         :none
      f.fullscreen  :self
      f.payment     :self, "https://secure.example.com"
    end
    ```

    Example controller level policy:

    ```ruby
    class PagesController < ApplicationController
      feature_policy do |p|
        p.geolocation "https://example.com"
      end
    end
    ```

    *Jacob Bednarz*

*   Add the ability to set the CSP nonce only to the specified directives.

    Fixes #35137.

    *Yuji Yaginuma*

*   Keep part when scope option has value.

    When a route was defined within an optional scope, if that route didn't
    take parameters the scope was lost when using path helpers. This commit
    ensures scope is kept both when the route takes parameters or when it
    doesn't.

    Fixes #33219.

    *Alberto Almagro*

*   Added `deep_transform_keys` and `deep_transform_keys!` methods to ActionController::Parameters.

    *Gustavo Gutierrez*

*   Calling `ActionController::Parameters#transform_keys`/`!` without a block now returns
    an enumerator for the parameters instead of the underlying hash.

    *Eugene Kenny*

*   Fix strong parameters blocks all attributes even when only some keys are invalid (non-numerical).
    It should only block invalid key's values instead.

    *Stan Lo*


Please check [6-0-stable](https://github.com/rails/rails/blob/6-0-stable/actionpack/CHANGELOG.md) for previous changes.<|MERGE_RESOLUTION|>--- conflicted
+++ resolved
@@ -1,4 +1,3 @@
-<<<<<<< HEAD
 *   Fix `content_security_policy` returning invalid directives.
 
     Directives such as `self`, `unsafe-eval` and few others were not
@@ -23,11 +22,11 @@
     Fixes #42813
 
     *Nikita Vyrko*
-=======
+
+
 ## Rails 6.1.4.7 (March 08, 2022) ##
 
 *   No changes.
->>>>>>> 66073335
 
 
 ## Rails 6.1.4.6 (February 11, 2022) ##
