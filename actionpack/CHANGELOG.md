<<<<<<< HEAD
*   Fix `authenticate_with_http_basic` to allow for missing password.

    Before Rails 7.0 it was possible to handle basic authentication with only a username.
    
    ```ruby
    authenticate_with_http_basic do |token, _|
      ApiClient.authenticate(token)
    end
    ```

    This ability is restored.

    *Jean Boussier*

*   Fix `content_security_policy` returning invalid directives.

    Directives such as `self`, `unsafe-eval` and few others were not
    single quoted when the directive was the result of calling a lambda
    returning an array.

    ```ruby
    content_security_policy do |policy|
      policy.frame_ancestors lambda { [:self, "https://example.com"] }
    end
    ```

    With this fix the policy generated from above will now be valid.

    *Edouard Chin*

*   Fix `skip_forgery_protection` to run without raising an error if forgery
    protection has not been enabled / `verify_authenticity_token` is not a
    defined callback.

    This fix prevents the Rails 7.0 Welcome Page (`/`) from raising an
    `ArgumentError` if `default_protect_from_forgery` is false.

    *Brad Trick*

*   Fix `ActionController::Live` to copy the IsolatedExecutionState in the ephemeral thread.

    Since its inception `ActionController::Live` has been copying thread local variables
    to keep things such as `CurrentAttributes` set from middlewares working in the controller action.

    With the introduction of `IsolatedExecutionState` in 7.0, some of that global state was lost in
    `ActionController::Live` controllers.

    *Jean Boussier*

*   Fix setting `trailing_slash: true` in route definition.

    ```ruby
    get '/test' => "test#index", as: :test, trailing_slash: true

    test_path() # => "/test/"
    ```

    *Jean Boussier*
=======
## Rails 7.0.2.3 (March 08, 2022) ##

*   No changes.

>>>>>>> de53ba56

## Rails 7.0.2.2 (February 11, 2022) ##

*   No changes.


## Rails 7.0.2.1 (February 11, 2022) ##

*   Under certain circumstances, the middleware isn't informed that the
    response body has been fully closed which result in request state not
    being fully reset before the next request

    [CVE-2022-23633]


## Rails 7.0.2 (February 08, 2022) ##

*   No changes.


## Rails 7.0.1 (January 06, 2022) ##

*   Fix `ActionController::Parameters` methods to keep the original logger context when creating a new copy
    of the original object.

    *Yutaka Kamei*


## Rails 7.0.0 (December 15, 2021) ##

*   Deprecate `Rails.application.config.action_controller.urlsafe_csrf_tokens`. This config is now always enabled.

    *Étienne Barrié*

*   Instance variables set in requests in a `ActionController::TestCase` are now cleared before the next request

    This means if you make multiple requests in the same test, instance variables set in the first request will
    not persist into the second one. (It's not recommended to make multiple requests in the same test.)

    *Alex Ghiculescu*


## Rails 7.0.0.rc3 (December 14, 2021) ##

*   No changes.


## Rails 7.0.0.rc2 (December 14, 2021) ##

*   Fix X_FORWARDED_HOST protection.  [CVE-2021-44528]


## Rails 7.0.0.rc1 (December 06, 2021) ##

*   `Rails.application.executor` hooks can now be called around every request in a `ActionController::TestCase`

    This helps to better simulate request or job local state being reset between requests and prevent state
    leaking from one request to another.

    To enable this, set `config.active_support.executor_around_test_case = true` (this is the default in Rails 7).

    *Alex Ghiculescu*

*   Consider onion services secure for cookies.

    *Justin Tracey*

*   Remove deprecated `Rails.config.action_view.raise_on_missing_translations`.

    *Rafael Mendonça França*

*   Remove deprecated support to passing a path to `fixture_file_upload` relative to `fixture_path`.

    *Rafael Mendonça França*

*   Remove deprecated `ActionDispatch::SystemTestCase#host!`.

    *Rafael Mendonça França*

*   Remove deprecated `Rails.config.action_dispatch.hosts_response_app`.

    *Rafael Mendonça França*

*   Remove deprecated `ActionDispatch::Response.return_only_media_type_on_content_type`.

    *Rafael Mendonça França*

*   Raise `ActionController::Redirecting::UnsafeRedirectError` for unsafe `redirect_to` redirects.

    This allows `rescue_from` to be used to add a default fallback route:

    ```ruby
    rescue_from ActionController::Redirecting::UnsafeRedirectError do
      redirect_to root_url
    end
    ```

    *Kasper Timm Hansen*, *Chris Oliver*

*   Add `url_from` to verify a redirect location is internal.

    Takes the open redirect protection from `redirect_to` so users can wrap a
    param, and fall back to an alternate redirect URL when the param provided
    one is unsafe.

    ```ruby
    def create
      redirect_to url_from(params[:redirect_url]) || root_url
    end
    ```

    *dmcge*, *Kasper Timm Hansen*

*   Allow Capybara driver name overrides in `SystemTestCase::driven_by`

    Allow users to prevent conflicts among drivers that use the same driver
    type (selenium, poltergeist, webkit, rack test).

    Fixes #42502

    *Chris LaRose*

*   Allow multiline to be passed in routes when using wildcard segments.

    Previously routes with newlines weren't detected when using wildcard segments, returning
    a `No route matches` error.
    After this change, routes with newlines are detected on wildcard segments. Example

    ```ruby
      draw do
        get "/wildcard/*wildcard_segment", to: SimpleApp.new("foo#index"), as: :wildcard
      end

      # After the change, the path matches.
      assert_equal "/wildcard/a%0Anewline", url_helpers.wildcard_path(wildcard_segment: "a\nnewline")
    ```

    Fixes #39103

    *Ignacio Chiazzo*

*   Treat html suffix in controller translation.

    *Rui Onodera*, *Gavin Miller*

*   Allow permitting numeric params.

    Previously it was impossible to permit different fields on numeric parameters.
    After this change you can specify different fields for each numbered parameter.
    For example params like,
    ```ruby
    book: {
            authors_attributes: {
              '0': { name: "William Shakespeare", age_of_death: "52" },
              '1': { name: "Unattributed Assistant" },
              '2': "Not a hash",
              'new_record': { name: "Some name" }
            }
          }
    ```

    Before you could permit name on each author with,
    `permit book: { authors_attributes: [ :name ] }`

    After this change you can permit different keys on each numbered element,
    `permit book: { authors_attributes: { '1': [ :name ], '0': [ :name, :age_of_death ] } }`

    Fixes #41625

    *Adam Hess*

*   Update `HostAuthorization` middleware to render debug info only
    when `config.consider_all_requests_local` is set to true.

    Also, blocked host info is always logged with level `error`.

    Fixes #42813

    *Nikita Vyrko*

*  Add Server-Timing middleware

   Server-Timing specification defines how the server can communicate to browsers performance metrics
   about the request it is responding to.

   The ServerTiming middleware is enabled by default on `development` environment by default using the
   `config.server_timing` setting and set the relevant duration metrics in the `Server-Timing` header

   The full specification for Server-Timing header can be found in: https://www.w3.org/TR/server-timing/#dfn-server-timing-header-field

   *Sebastian Sogamoso*, *Guillermo Iguaran*


## Rails 7.0.0.alpha2 (September 15, 2021) ##

*   No changes.


## Rails 7.0.0.alpha1 (September 15, 2021) ##

*   Use a static error message when raising `ActionDispatch::Http::Parameters::ParseError`
    to avoid inadvertently logging the HTTP request body at the `fatal` level when it contains
    malformed JSON.

    Fixes #41145

    *Aaron Lahey*

*   Add `Middleware#delete!` to delete middleware or raise if not found.

    `Middleware#delete!` works just like `Middleware#delete` but will
    raise an error if the middleware isn't found.

    *Alex Ghiculescu*, *Petrik de Heus*, *Junichi Sato*

*   Raise error on unpermitted open redirects.

    Add `allow_other_host` options to `redirect_to`.
    Opt in to this behaviour with `ActionController::Base.raise_on_open_redirects = true`.

    *Gannon McGibbon*

*   Deprecate `poltergeist` and `webkit` (capybara-webkit) driver registration for system testing (they will be removed in Rails 7.1). Add `cuprite` instead.

    [Poltergeist](https://github.com/teampoltergeist/poltergeist) and [capybara-webkit](https://github.com/thoughtbot/capybara-webkit) are already not maintained. These usage in Rails are removed for avoiding confusing users.

    [Cuprite](https://github.com/rubycdp/cuprite) is a good alternative to Poltergeist. Some guide descriptions are replaced from Poltergeist to Cuprite.

    *Yusuke Iwaki*

*   Exclude additional flash types from `ActionController::Base.action_methods`.

    Ensures that additional flash types defined on ActionController::Base subclasses
    are not listed as actions on that controller.

        class MyController < ApplicationController
          add_flash_types :hype
        end

        MyController.action_methods.include?('hype') # => false

    *Gavin Morrice*

*   OpenSSL constants are now used for Digest computations.

    *Dirkjan Bussink*

*   Remove IE6-7-8 file download related hack/fix from ActionController::DataStreaming module.

    Due to the age of those versions of IE this fix is no longer relevant, more importantly it creates an edge-case for unexpected Cache-Control headers.

    *Tadas Sasnauskas*

*   Configuration setting to skip logging an uncaught exception backtrace when the exception is
    present in `rescued_responses`.

    It may be too noisy to get all backtraces logged for applications that manage uncaught
    exceptions via `rescued_responses` and `exceptions_app`.
    `config.action_dispatch.log_rescued_responses` (defaults to `true`) can be set to `false` in
    this case, so that only exceptions not found in `rescued_responses` will be logged.

    *Alexander Azarov*, *Mike Dalessio*

*   Ignore file fixtures on `db:fixtures:load`.

    *Kevin Sjöberg*

*   Fix ActionController::Live controller test deadlocks by removing the body buffer size limit for tests.

    *Dylan Thacker-Smith*

*   New `ActionController::ConditionalGet#no_store` method to set HTTP cache control `no-store` directive.

    *Tadas Sasnauskas*

*   Drop support for the `SERVER_ADDR` header.

    Following up https://github.com/rack/rack/pull/1573 and https://github.com/rails/rails/pull/42349.

    *Ricardo Díaz*

*   Set session options when initializing a basic session.

    *Gannon McGibbon*

*   Add `cache_control: {}` option to `fresh_when` and `stale?`.

    Works as a shortcut to set `response.cache_control` with the above methods.

    *Jacopo Beschi*

*   Writing into a disabled session will now raise an error.

    Previously when no session store was set, writing into the session would silently fail.

    *Jean Boussier*

*   Add support for 'require-trusted-types-for' and 'trusted-types' headers.

    Fixes #42034.

    *lfalcao*

*   Remove inline styles and address basic accessibility issues on rescue templates.

    *Jacob Herrington*

*   Add support for 'private, no-store' Cache-Control headers.

    Previously, 'no-store' was exclusive; no other directives could be specified.

    *Alex Smith*

*   Expand payload of `unpermitted_parameters.action_controller` instrumentation to allow subscribers to
    know which controller action received unpermitted parameters.

    *bbuchalter*

*   Add `ActionController::Live#send_stream` that makes it more convenient to send generated streams:

    ```ruby
    send_stream(filename: "subscribers.csv") do |stream|
      stream.writeln "email_address,updated_at"

      @subscribers.find_each do |subscriber|
        stream.writeln [ subscriber.email_address, subscriber.updated_at ].join(",")
      end
    end
    ```

    *DHH*

*   Add `ActionController::Live::Buffer#writeln` to write a line to the stream with a newline included.

    *DHH*

*   `ActionDispatch::Request#content_type` now returned Content-Type header as it is.

    Previously, `ActionDispatch::Request#content_type` returned value does NOT contain charset part.
    This behavior changed to returned Content-Type header containing charset part as it is.

    If you want just MIME type, please use `ActionDispatch::Request#media_type` instead.

    Before:

    ```ruby
    request = ActionDispatch::Request.new("CONTENT_TYPE" => "text/csv; header=present; charset=utf-16", "REQUEST_METHOD" => "GET")
    request.content_type #=> "text/csv"
    ```

    After:

    ```ruby
    request = ActionDispatch::Request.new("Content-Type" => "text/csv; header=present; charset=utf-16", "REQUEST_METHOD" => "GET")
    request.content_type #=> "text/csv; header=present; charset=utf-16"
    request.media_type   #=> "text/csv"
    ```

    *Rafael Mendonça França*

*   Change `ActionDispatch::Request#media_type` to return `nil` when the request don't have a `Content-Type` header.

    *Rafael Mendonça França*

*   Fix error in `ActionController::LogSubscriber` that would happen when throwing inside a controller action.

    *Janko Marohnić*

*   Allow anything with `#to_str` (like `Addressable::URI`) as a `redirect_to` location.

    *ojab*

*   Change the request method to a `GET` when passing failed requests down to `config.exceptions_app`.

    *Alex Robbin*

*   Deprecate the ability to assign a single value to `config.action_dispatch.trusted_proxies`
    as `RemoteIp` middleware behaves inconsistently depending on whether this is configured
    with a single value or an enumerable.

    Fixes #40772.

    *Christian Sutter*

*   Add `redirect_back_or_to(fallback_location, **)` as a more aesthetically pleasing version of `redirect_back fallback_location:, **`.
    The old method name is retained without explicit deprecation.

    *DHH*


Please check [6-1-stable](https://github.com/rails/rails/blob/6-1-stable/actionpack/CHANGELOG.md) for previous changes.<|MERGE_RESOLUTION|>--- conflicted
+++ resolved
@@ -1,4 +1,3 @@
-<<<<<<< HEAD
 *   Fix `authenticate_with_http_basic` to allow for missing password.
 
     Before Rails 7.0 it was possible to handle basic authentication with only a username.
@@ -57,12 +56,11 @@
     ```
 
     *Jean Boussier*
-=======
+
 ## Rails 7.0.2.3 (March 08, 2022) ##
 
 *   No changes.
 
->>>>>>> de53ba56
 
 ## Rails 7.0.2.2 (February 11, 2022) ##
 
