<<<<<<< HEAD
## Rails 3.2.11 (unreleased) ##

*   Bump `rack` dependency to 1.4.3, eliminate `Rack::File` headers deprecation warning.

    *Sam Ruby + Carlos Antonio da Silva*

*   Do not append second slash to `root_url` when using `trailing_slash: true`
    Fix #8700.
    Backport #8701.

    Example:
        # before
        root_url # => http://test.host//

        # after
        root_url # => http://test.host/

    *Yves Senn*

*   Fix a bug in `content_tag_for` that prevents it for work without a block.

    *Jasl*

*   Clear url helper methods when routes are reloaded by removing the methods
    explicitly rather than just clearing the module because it didn't work
    properly and could be the source of a memory leak.

    *Andrew White*

*   Fix a bug in `ActionDispatch::Request#raw_post` that caused `env['rack.input']`
    to be read but not rewound.

    *Matt Venables*

*   More descriptive error messages when calling `render :partial` with
    an invalid `:layout` argument.
    #8376

        render :partial => 'partial', :layout => true
        # results in ActionView::MissingTemplate: Missing partial /true

    *Yves Senn*

*   Accept symbols as `#send_data` :disposition value. [Backport #8329] *Elia Schito*

*   Add i18n scope to `distance_of_time_in_words`. [Backport #7997] *Steve Klabnik*

*   Fix side effect of `url_for` changing the `:controller` string option. [Backport #6003]
    Before:

        controller = '/projects'
        url_for :controller => controller, :action => 'status'

        puts controller #=> 'projects'

    After

        puts controller #=> '/projects'

    *Nikita Beloglazov + Andrew White*

*   Introduce `ActionView::Template::Handlers::ERB.escape_whitelist`. This is a list
    of mime types where template text is not html escaped by default. It prevents `Jack & Joe`
    from rendering as `Jack &amp; Joe` for the whitelisted mime types. The default whitelist
    contains text/plain. Fix #7976 [Backport #8235]

    *Joost Baaij*

*   `BestStandardsSupport` middleware now appends it's `X-UA-Compatible` value to app's
    returned value if any. Fix #8086 [Backport #8093]

    *Nikita Afanasenko*

*   prevent double slashes in engine urls when `Rails.application.default_url_options[:trailing_slash] = true` is set
    Fix #7842

    *Yves Senn*

*   Fix input name when `:multiple => true` and `:index` are set.

    Before:

        check_box("post", "comment_ids", { :multiple => true, :index => "foo" }, 1)
        #=> <input name=\"post[foo][comment_ids]\" type=\"hidden\" value=\"0\" /><input id=\"post_foo_comment_ids_1\" name=\"post[foo][comment_ids]\" type=\"checkbox\" value=\"1\" />

    After:

        check_box("post", "comment_ids", { :multiple => true, :index => "foo" }, 1)
        #=> <input name=\"post[foo][comment_ids][]\" type=\"hidden\" value=\"0\" /><input id=\"post_foo_comment_ids_1\" name=\"post[foo][comment_ids][]\" type=\"checkbox\" value=\"1\" />

    Fix #8108

    *Daniel Fox, Grant Hutchins & Trace Wax*


## Rails 3.2.10 (Jan 2, 2013) ##

*   No changes.

=======
## Rails 3.2.11 ##

* Strip nils from collections on JSON and XML posts. [CVE-2013-0155]

## Rails 3.2.10 ##
>>>>>>> 746dbd89

## Rails 3.2.9 (Nov 12, 2012) ##

*   Clear url helpers when reloading routes.

    *Santiago Pastorino*

*   Revert the shorthand routes scoped with `:module` option fix
    This added a regression since it is changing the URL mapping.
    This makes the stable release backward compatible.

    *Rafael Mendonça França*

*   Revert the `assert_template` fix to not pass with ever string that matches the template name.
    This added a regression since people were relying on this buggy behavior.
    This will introduce back #3849 but this stable release will be backward compatible.
    Fixes #8068.

    *Rafael Mendonça França*

*   Revert the rename of internal variable on ActionController::TemplateAssertions to prevent
    naming collisions. This added a regression related with shoulda-matchers, since it is
    expecting the [instance variable @layouts](https://github.com/thoughtbot/shoulda-matchers/blob/9e1188eea68c47d9a56ce6280e45027da6187ab1/lib/shoulda/matchers/action_controller/render_with_layout_matcher.rb#L74).
    This will introduce back #7459 but this stable release will be backward compatible.
    Fixes #8068.

    *Rafael Mendonça França*

*   Accept :remote as symbolic option for `link_to` helper. *Riley Lynch*

*   Warn when the `:locals` option is passed to `assert_template` outside of a view test case
    Fix #3415

    *Yves Senn*

*   Rename internal variables on ActionController::TemplateAssertions to prevent
    naming collisions. @partials, @templates and @layouts are now prefixed with an underscore.
    Fix #7459

    *Yves Senn*

*   `resource` and `resources` don't modify the passed options hash
    Fix #7777

    *Yves Senn*

*   Precompiled assets include aliases from foo.js to foo/index.js and vice versa.

        # Precompiles phone-<digest>.css and aliases phone/index.css to phone.css.
        config.assets.precompile = [ 'phone.css' ]

        # Precompiles phone/index-<digest>.css and aliases phone.css to phone/index.css.
        config.assets.precompile = [ 'phone/index.css' ]

        # Both of these work with either precompile thanks to their aliases.
        <%= stylesheet_link_tag 'phone', media: 'all' %>
        <%= stylesheet_link_tag 'phone/index', media: 'all' %>

    *Jeremy Kemper*

*   `assert_template` is no more passing with what ever string that matches
    with the template name.

    Before when we have a template `/layout/hello.html.erb`, `assert_template`
    was passing with any string that matches. This behavior allowed false
    positive like:

        assert_template "layout"
        assert_template "out/hello"

    Now it only passes with:

        assert_template "layout/hello"
        assert_template "hello"

    Fixes #3849.

    *Hugolnx*

*   Handle `ActionDispatch::Http::UploadedFile` like `Rack::Test::UploadedFile`, don't call to_param on it. Since
    `Rack::Test::UploadedFile` isn't API compatible this is needed to test file uploads that rely on `tempfile`
    being available.

    *Tim Vandecasteele*

*   Respect `config.digest = false` for `asset_path`

    Previously, the `asset_path` internals only respected the `:digest`
    option, but ignored the global config setting. This meant that
    `config.digest = false` could not be used in conjunction with
    `config.compile = false` this corrects the behavior.

    *Peter Wagenet*

*   Fix #7646, the log now displays the correct status code when an exception is raised.

    *Yves Senn*

*   Fix handling of date selects when using both disabled and discard options.
    Fixes #7431.

    *Vasiliy Ermolovich*

*   Fix select_tag when option_tags is nil.
    Fixes #7404.

    *Sandeep Ravichandran*

*   `javascript_include_tag :all` will now not include `application.js` if the file does not exists. *Prem Sichanugrist*

*   Support cookie jar options (e.g., domain :all) for all session stores.
    Fixes GH#3047, GH#2483.

    *Ravil Bayramgalin*

*   Performance Improvement to send_file: Avoid having to pass an open file handle as the response body. Rack::Sendfile
    will usually intercept the response and just uses the path directly, so no reason to open the file. This performance
    improvement also resolves an issue with jRuby encodings, and is the reason for the backport, see issue #6844.

    *Jeremy Kemper & Erich Menge*


## Rails 3.2.8 (Aug 9, 2012) ##

*   There is an XSS vulnerability in the strip_tags helper in Ruby on Rails, the
    helper doesn't correctly handle malformed html.  As a result an attacker can
    execute arbitrary javascript through the use of specially crafted malformed
    html.

    *Marek from Nethemba (www.nethemba.com) & Santiago Pastorino*

*   When a "prompt" value is supplied to the `select_tag` helper, the "prompt" value is not escaped.
    If untrusted data is not escaped, and is supplied as the prompt value, there is a potential for XSS attacks.
    Vulnerable code will look something like this:
    select_tag("name", options, :prompt => UNTRUSTED_INPUT)

    *Santiago Pastorino*

*   Reverted the deprecation of `:confirm`. *Rafael Mendonça França*

*   Reverted the deprecation of `:disable_with`. *Rafael Mendonça França*

*   Reverted the deprecation of `:mouseover` option to `image_tag`. *Rafael Mendonça França*

*   Reverted the deprecation of `button_to_function` and `link_to_function` helpers.

    *Rafael Mendonça França*


## Rails 3.2.7 (Jul 26, 2012) ##

*   Do not convert digest auth strings to symbols. CVE-2012-3424

*   Bump Journey requirements to 1.0.4

*   Add support for optional root segments containing slashes

*   Fixed bug creating invalid HTML in select options

*   Show in log correct wrapped keys

*   Fix NumberHelper options wrapping to prevent verbatim blocks being rendered instead of line continuations.

*   ActionController::Metal doesn't have logger method, check it and then delegate

*   ActionController::Caching depends on RackDelegation and AbstractController::Callbacks


## Rails 3.2.6 (Jun 12, 2012) ##

*   nil is removed from array parameter values

    CVE-2012-2694

*   Deprecate `:confirm` in favor of `':data => { :confirm => "Text" }'` option for `button_to`, `button_tag`, `image_submit_tag`, `link_to` and `submit_tag` helpers.

    *Carlos Galdino*

*   Allow to use mounted_helpers (helpers for accessing mounted engines) in ActionView::TestCase. *Piotr Sarnacki*

*   Include mounted_helpers (helpers for accessing mounted engines) in ActionDispatch::IntegrationTest by default. *Piotr Sarnacki*


## Rails 3.2.5 (Jun 1, 2012) ##

*   No changes.


## Rails 3.2.4 (May 31, 2012) ##

*   Deprecate old APIs for highlight, excerpt and word_wrap *Jeremy Walker*

*   Deprecate `:disable_with` in favor of `'data-disable-with'` option for `button_to`, `button_tag` and `submit_tag` helpers.

    *Carlos Galdino + Rafael Mendonça França*

*   Deprecate `:mouseover` option for `image_tag` helper. *Rafael Mendonça França*

*   Deprecate `button_to_function` and `link_to_function` helpers. *Rafael Mendonça França*

*   Don't break Haml with textarea newline fix.  GH #393, #4000, #5190, #5191

*   Fix options handling on labels. GH #2492, #5614

*   Added config.action_view.embed_authenticity_token_in_remote_forms to deal
    with regression from 16ee611fa

*   Set rendered_format when doing render :inline. GH #5632

*   Fix the redirect when it receive blocks with arity of 1. Closes #5677

*   Strip [nil] from parameters hash. Thanks to Ben Murphy for
    reporting this! CVE-2012-2660


## Rails 3.2.3 (March 30, 2012) ##

*   Allow to lazy load `default_form_builder` by passing a `String` instead of a constant. *Piotr Sarnacki*

*   Fix #5632, render :inline set the proper rendered format. *Santiago Pastorino*

*   Fix textarea rendering when using plugins like HAML. Such plugins encode the first newline character in the content. This issue was introduced in https://github.com/rails/rails/pull/5191 *James Coleman*

*   Remove the leading \n added by textarea on assert_select. *Santiago Pastorino*

*   Add `config.action_view.embed_authenticity_token_in_remote_forms` (defaults to true) which allows to set if authenticity token will be included by default in remote forms. If you change it to false, you can still force authenticity token by passing `:authenticity_token => true` in form options *Piotr Sarnacki*

*   Do not include the authenticity token in forms where remote: true as ajax forms use the meta-tag value *DHH*

*   Turn off verbose mode of rack-cache, we still have X-Rack-Cache to
    check that info. Closes #5245. *Santiago Pastorino*

*   Fix #5238, rendered_format is not set when template is not rendered. *Piotr Sarnacki*

*   Upgrade rack-cache to 1.2. *José Valim*

*   ActionController::SessionManagement is deprecated. *Santiago Pastorino*

*   Since the router holds references to many parts of the system like engines, controllers and the application itself, inspecting the route set can actually be really slow, therefore we default alias inspect to to_s. *José Valim*

*   Add a new line after the textarea opening tag. Closes #393 *Rafael Mendonça França*

*   Always pass a respond block from to responder. We should let the responder to decide what to do with the given overridden response block, and not short circuit it. *sikachu*

*   Fixes layout rendering regression from 3.2.2. *José Valim*


## Rails 3.2.2 (March 1, 2012) ##

*   Format lookup for partials is derived from the format in which the template is being rendered. Closes #5025 part 2 *Santiago Pastorino*

*   Use the right format when a partial is missing. Closes #5025. *Santiago Pastorino*

*   Default responder will now always use your overridden block in `respond_with` to render your response. *Prem Sichanugrist*

*   check_box helper with :disabled => true will generate a disabled hidden field to conform with the HTML convention where disabled fields are not submitted with the form.
    This is a behavior change, previously the hidden tag had a value of the disabled checkbox.
    *Tadas Tamosauskas*


## Rails 3.2.1 (January 26, 2012) ##

*   Documentation improvements.

*   Allow `form.select` to accept ranges (regression). *Jeremy Walker*

*   `datetime_select` works with -/+ infinity dates. *Joe Van Dyk*


## Rails 3.2.0 (January 20, 2012) ##

*   Setting config.assets.logger to false turn off Sprockets logger *Guillermo Iguaran*

*   Add `config.action_dispatch.default_charset` to configure default charset for ActionDispatch::Response. *Carlos Antonio da Silva*

*   Deprecate setting default charset at controller level, use the new `config.action_dispatch.default_charset` instead. *Carlos Antonio da Silva*

*   Deprecate ActionController::UnknownAction in favour of AbstractController::ActionNotFound. *Carlos Antonio da Silva*

*   Deprecate ActionController::DoubleRenderError in favour of AbstractController::DoubleRenderError. *Carlos Antonio da Silva*

*   Deprecate method_missing handling for not found actions, use action_missing instead. *Carlos Antonio da Silva*

*   Deprecate ActionController#rescue_action, ActionController#initialize_template_class, and ActionController#assign_shortcuts.
    These methods were not being used internally anymore and are going to be removed in Rails 4. *Carlos Antonio da Silva*

*   Add config.assets.logger to configure Sprockets logger *Rafael França*

*   Use a BodyProxy instead of including a Module that responds to
    close. Closes #4441 if Active Record is disabled assets are delivered
    correctly *Santiago Pastorino*

*   Rails initialization with initialize_on_precompile = false should set assets_dir *Santiago Pastorino*

*   Add font_path helper method *Santiago Pastorino*

*   Depends on rack ~> 1.4.0 *Santiago Pastorino*

*   Add :gzip option to `caches_page`. The default option can be configured globally using `page_cache_compression` *Andrey Sitnik*

*   The ShowExceptions middleware now accepts a exceptions application that is responsible to render an exception when the application fails. The application is invoked with a copy of the exception in `env["action_dispatch.exception"]` and with the PATH_INFO rewritten to the status code. *José Valim*

*   Add `button_tag` support to ActionView::Helpers::FormBuilder.

    This support mimics the default behavior of `submit_tag`.

    Example:

        <%= form_for @post do |f| %>
          <%= f.button %>
        <% end %>

*   Date helpers accept a new option, `:use_two_digit_numbers = true`, that renders select boxes for months and days with a leading zero without changing the respective values.
    For example, this is useful for displaying ISO8601-style dates such as '2011-08-01'. *Lennart Fridén and Kim Persson*

*   Make ActiveSupport::Benchmarkable a default module for ActionController::Base, so the #benchmark method is once again available in the controller context like it used to be *DHH*

*   Deprecated implied layout lookup in controllers whose parent had a explicit layout set:

        class ApplicationController
          layout "application"
        end

        class PostsController < ApplicationController
        end

    In the example above, Posts controller will no longer automatically look up for a posts layout.

    If you need this functionality you could either remove `layout "application"` from ApplicationController or explicitly set it to nil in PostsController. *José Valim*

*   Rails will now use your default layout (such as "layouts/application") when you specify a layout with `:only` and `:except` condition, and those conditions fail. *Prem Sichanugrist*

    For example, consider this snippet:

        class CarsController
          layout 'single_car', :only => :show
        end

    Rails will use 'layouts/single_car' when a request comes in `:show` action, and use 'layouts/application' (or 'layouts/cars', if exists) when a request comes in for any other actions.

*   form_for with +:as+ option uses "#{action}_#{as}" as css class and id:

    Before:

        form_for(@user, :as => 'client') # => "<form class="client_new">..."

    Now:

        form_for(@user, :as => 'client') # => "<form class="new_client">..."

    *Vasiliy Ermolovich*

*   Allow rescue responses to be configured through a railtie as in `config.action_dispatch.rescue_responses`. Please look at ActiveRecord::Railtie for an example *José Valim*

*   Allow fresh_when/stale? to take a record instead of an options hash *DHH*

*   Assets should use the request protocol by default or default to relative if no request is available *Jonathan del Strother*

*   Log "Filter chain halted as CALLBACKNAME rendered or redirected" every time a before callback halts *José Valim*

*   You can provide a namespace for your form to ensure uniqueness of id attributes on form elements.
    The namespace attribute will be prefixed with underscore on the generate HTML id. *Vasiliy Ermolovich*

    Example:

        <%= form_for(@offer, :namespace => 'namespace') do |f| %>
          <%= f.label :version, 'Version' %>:
          <%= f.text_field :version %>
        <% end %>

*   Refactor ActionDispatch::ShowExceptions. The controller is responsible for choosing to show exceptions when `consider_all_requests_local` is false.

    It's possible to override `show_detailed_exceptions?` in controllers to specify which requests should provide debugging information on errors. The default value is now false, meaning local requests in production will no longer show the detailed exceptions page unless `show_detailed_exceptions?` is overridden and set to `request.local?`.

*   Responders now return 204 No Content for API requests without a response body (as in the new scaffold) *José Valim*

*   Added ActionDispatch::RequestId middleware that'll make a unique X-Request-Id header available to the response and enables the ActionDispatch::Request#uuid method. This makes it easy to trace requests from end-to-end in the stack and to identify individual requests in mixed logs like Syslog *DHH*

*   Limit the number of options for select_year to 1000.

    Pass the :max_years_allowed option to set your own limit.

    *Libo Cannici*

*   Passing formats or handlers to render :template and friends is deprecated. For example: *Nick Sutterer & José Valim*

        render :template => "foo.html.erb"

    Instead, you can provide :handlers and :formats directly as option:
             render :template => "foo", :formats => [:html, :js], :handlers => :erb

*   Changed log level of warning for missing CSRF token from :debug to :warn. *Mike Dillon*

*   content_tag_for and div_for can now take the collection of records. It will also yield the record as the first argument if you set a receiving argument in your block *Prem Sichanugrist*

    So instead of having to do this:

        @items.each do |item|
          content_tag_for(:li, item) do
             Title: <%= item.title %>
          end
        end

    You can now do this:

        content_tag_for(:li, @items) do |item|
          Title: <%= item.title %>
        end

*   send_file now guess the mime type *Esad Hajdarevic*

*   Mime type entries for PDF, ZIP and other formats were added *Esad Hajdarevic*

*   Generate hidden input before select with :multiple option set to true.
    This is useful when you rely on the fact that when no options is set,
    the state of select will be sent to rails application. Without hidden field
    nothing is sent according to HTML spec *Bogdan Gusiev*

*   Refactor ActionController::TestCase cookies *Andrew White*

    Assigning cookies for test cases should now use cookies[], e.g:

        cookies[:email] = 'user@example.com'
        get :index
        assert_equal 'user@example.com', cookies[:email]

    To clear the cookies, use clear, e.g:

        cookies.clear
        get :index
        assert_nil cookies[:email]

    We now no longer write out HTTP_COOKIE and the cookie jar is
    persistent between requests so if you need to manipulate the environment
    for your test you need to do it before the cookie jar is created.

*   ActionController::ParamsWrapper on ActiveRecord models now only wrap
    attr_accessible attributes if they were set, if not, only the attributes
    returned by the class method attribute_names will be wrapped. This fixes
    the wrapping of nested attributes by adding them to attr_accessible.

Please check [3-1-stable](https://github.com/rails/rails/blob/3-1-stable/actionpack/CHANGELOG.md) for previous changes.<|MERGE_RESOLUTION|>--- conflicted
+++ resolved
@@ -1,5 +1,4 @@
-<<<<<<< HEAD
-## Rails 3.2.11 (unreleased) ##
+## Rails 3.2.12 (unreleased) ##
 
 *   Bump `rack` dependency to 1.4.3, eliminate `Rack::File` headers deprecation warning.
 
@@ -94,17 +93,13 @@
     *Daniel Fox, Grant Hutchins & Trace Wax*
 
 
+## Rails 3.2.11 ##
+
+* Strip nils from collections on JSON and XML posts. [CVE-2013-0155]
+
 ## Rails 3.2.10 (Jan 2, 2013) ##
 
 *   No changes.
-
-=======
-## Rails 3.2.11 ##
-
-* Strip nils from collections on JSON and XML posts. [CVE-2013-0155]
-
-## Rails 3.2.10 ##
->>>>>>> 746dbd89
 
 ## Rails 3.2.9 (Nov 12, 2012) ##
 
