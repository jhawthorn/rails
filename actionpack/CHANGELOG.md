--- conflicted
+++ resolved
@@ -1,11 +1,10 @@
-<<<<<<< HEAD
 *   Add support for 'private, no-store' Cache-Control headers.
 
     Previously, 'no-store' was exclusive; no other directives could be specified.
 
     *Alex Smith*
 
-=======
+
 ## Rails 6.1.3.2 (May 05, 2021) ##
 
 *   Prevent open redirects by correctly escaping the host allow list
@@ -26,7 +25,6 @@
     CVE-2021-22885
 
     *Gannon McGibbon*
->>>>>>> 75ac626c
 
 ## Rails 6.1.3.1 (March 26, 2021) ##
 
