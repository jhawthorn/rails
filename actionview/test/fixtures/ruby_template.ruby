--- conflicted
+++ resolved
@@ -1,7 +1,3 @@
-<<<<<<< HEAD
+# frozen_string_literal: true
 body = "".dup
-=======
-# frozen_string_literal: true
-body = ""
->>>>>>> cfade1ec
 body << ["Hello", "from", "Ruby", "code"].join(" ")