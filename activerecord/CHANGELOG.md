--- conflicted
+++ resolved
@@ -1,4 +1,8 @@
-<<<<<<< HEAD
+*   Ignore index name in `index_exists?` and `remove_index` when not passed a
+    name to check for.
+
+    *Grey Baker*
+
 *   Extract support for the legacy `mysql` database adapter from core. It will
     live on in a separate gem for now, but most users should just use `mysql2`.
 
@@ -13,12 +17,6 @@
     present by default.
 
     *Genadi Samokovarov*
-=======
-*   Ignore index name in `index_exists?` and `remove_index` when not passed a
-    name to check for.
-
-    *Grey Baker*
->>>>>>> 8ceb883b
 
 *   Version the API presented to migration classes, so we can change parameter
     defaults without breaking existing migrations, or forcing them to be
