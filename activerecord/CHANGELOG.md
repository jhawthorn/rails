<<<<<<< HEAD
*   Correctly raise `ActiveRecord::AssociationTypeMismatch` when assigning
    a wrong type to a namespaced association.

    Fixes #20545.

    *Diego Carrion*

*   Prevent error when using `force_reload: true` on an unassigned polymorphic
    belongs_to association.

    Fixes #20426.

    *James Dabbs*
=======
## Rails 4.2.3 (June 25, 2015) ##
>>>>>>> 6ac6daa4

*   Let `WITH` queries (Common Table Expressions) be explainable.

    *Vladimir Kochnev*

*   Fix n+1 query problem when eager loading nil associations (fixes #18312)

    *Sammy Larbi*

*   Fixed an error which would occur in dirty checking when calling
    `update_attributes` from a getter.

    Fixes #20531.

    *Sean Griffin*

*   Ensure symbols passed to `ActiveRecord::Relation#select` are always treated
    as columns.

    Fixes #20360.

    *Sean Griffin*

*   Clear query cache when `ActiveRecord::Base#reload` is called.

    *Shane Hender*

*   Pass `:extend` option for `has_and_belongs_to_many` associations to the
    underlying `has_many :through`.

    *Jaehyun Shin*

*   Make `unscope` aware of "less than" and "greater than" conditions.

    *TAKAHASHI Kazuaki*

*   Revert behavior of `db:schema:load` back to loading the full
    environment. This ensures that initializers are run.

    Fixes #19545.

    *Yves Senn*

*   Fix missing index when using `timestamps` with the `index` option.

    The `index` option used with `timestamps` should be passed to both
    `column` definitions for `created_at` and `updated_at` rather than just
    the first.

    *Paul Mucur*

*   Rename `:class` to `:anonymous_class` in association options.

    Fixes #19659.

    *Andrew White*

*   Fixed a bug where uniqueness validations would error on out of range values,
    even if an validation should have prevented it from hitting the database.

    *Andrey Voronkov*

*   Foreign key related methods in the migration DSL respect
    `ActiveRecord::Base.pluralize_table_names = false`.

    Fixes #19643.

    *Mehmet Emin İNAÇ*

*   Reduce memory usage from loading types on pg.

    Fixes #19578.

    *Sean Griffin*

*   Fix referencing wrong table aliases while joining tables of has many through
    association (only when calling calculation methods).

    Fixes #19276.

    *pinglamb*

*   Don't attempt to update counter caches, when the column wasn't selected.

    Fixes #19437.

    *Sean Griffin*

*   Correctly persist a serialized attribute that has been returned to
    its default value by an in-place modification.

    Fixes #19467.

    *Matthew Draper*

*   Fix default `format` value in `ActiveRecord::Tasks::DatabaseTasks#schema_file`.

    *James Cox*

*   Dont enroll records in the transaction if they dont have commit callbacks.
    That was causing a memory grow problem when creating a lot of records inside a transaction.

    Fixes #15549.

    *Will Bryant*, *Aaron Patterson*

*   Correctly create through records when created on a has many through
    association when using `where`.

    Fixes #19073.

    *Sean Griffin*


## Rails 4.2.2 (June 16, 2015) ##

* No Changes *


## Rails 4.2.1 (March 19, 2015) ##

*   Fixed ActiveRecord::Relation#becomes! and changed_attributes issues for type column

    Fixes #17139.

    *Miklos Fazekas*

*   `remove_reference` with `foreign_key: true` removes the foreign key before
    removing the column. This fixes a bug where it was not possible to remove
    the column on MySQL.

    Fixes #18664.

    *Yves Senn*

*   Add a `:foreign_key` option to `references` and associated migration
    methods. The model and migration generators now use this option, rather than
    the `add_foreign_key` form.

    *Sean Griffin*

*   Fix rounding problem for PostgreSQL timestamp column.

    If timestamp column have the precision, it need to format according to
    the precision of timestamp column.

    *Ryuta Kamizono*

*   Respect the database default charset for `schema_migrations` table.

    The charset of `version` column in `schema_migrations` table is depend
    on the database default charset and collation rather than the encoding
    of the connection.

    *Ryuta Kamizono*

*   Respect custom primary keys for associations when calling `Relation#where`

    Fixes #18813.

    *Sean Griffin*

*   Fixed several edge cases which could result in a counter cache updating
    twice or not updating at all for `has_many` and `has_many :through`.

    Fixes #10865.

    *Sean Griffin*

*   Foreign keys added by migrations were given random, generated names. This
    meant a different `structure.sql` would be generated every time a developer
    ran migrations on their machine.

    The generated part of foreign key names is now a hash of the table name and
    column name, which is consistent every time you run the migration.

    *Chris Sinjakli*

*   Fixed ActiveRecord::Relation#group method when argument is SQL reserved key word:

      SplitTest.group(:key).count
      Property.group(:value).count

    *Bogdan Gusiev*

*   Don't define autosave association callbacks twice from
    `accepts_nested_attributes_for`.

    Fixes #18704.

    *Sean Griffin*

*   Integer types will no longer raise a `RangeError` when assigning an
    attribute, but will instead raise when going to the database.

    Fixes several vague issues which were never reported directly. See the
    commit message from the commit which added this line for some examples.

    *Sean Griffin*

*   Values which would error while being sent to the database (such as an
    ASCII-8BIT string with invalid UTF-8 bytes on Sqlite3), no longer error on
    assignment. They will still error when sent to the database, but you are
    given the ability to re-assign it to a valid value.

    Fixes #18580.

    *Sean Griffin*

*   Don't remove join dependencies in `Relation#exists?`

    Fixes #18632.

    *Sean Griffin*

*   Invalid values assigned to a JSON column are assumed to be `nil`.

    Fixes #18629.

    *Sean Griffin*

*   No longer issue deprecation warning when including a scope with extensions.
    Previously every scope with extension methods was transformed into an
    instance dependent scope. Including such a scope would wrongfully issue a
    deprecation warning. This is no longer the case.

    Fixes #18467.

    *Yves Senn*

*   Correctly use the type provided by `serialize` when updating records using
    optimistic locking.

    Fixes #18385.

    *Sean Griffin*

*   `attribute_will_change!` will no longer cause non-persistable attributes to
    be sent to the database.

    Fixes #18407.

    *Sean Griffin*

*   Format the datetime string according to the precision of the datetime field.

    Incompatible to rounding behavior between MySQL 5.6 and earlier.

    In 5.5, when you insert `2014-08-17 12:30:00.999999` the fractional part
    is ignored. In 5.6, it's rounded to `2014-08-17 12:30:01`:

    http://bugs.mysql.com/bug.php?id=68760

    *Ryuta Kamizono*

*   Allow precision option for MySQL datetimes.

    *Ryuta Kamizono*

*   Clear query cache on rollback.

    *Florian Weingarten*

*   Fixed setting of foreign_key for through associations while building of new record.

    Fixes #12698.

    *Ivan Antropov*

*   Fixed automatic inverse_of for models nested in module.

    *Andrew McCloud*

*   Fix `reaping_frequency` option when the value is a string.

    This usually happens when it is configured using `DATABASE_URL`.

    *korbin*

*   Fix error message when trying to create an associated record and the foreign
    key is missing.

    Before this fix the following exception was being raised:

        NoMethodError: undefined method `val' for #<Arel::Nodes::BindParam:0x007fc64d19c218>

    Now the message is:

        ActiveRecord::UnknownAttributeError: unknown attribute 'foreign_key' for Model.

    *Rafael Mendonça França*

*   Fix change detection problem for PostgreSQL bytea type and
    `ArgumentError: string contains null byte` exception with pg-0.18.

    Fixes #17680.

    *Lars Kanis*

*   When a table has a composite primary key, the `primary_key` method for
    SQLite3 and PostgreSQL adapters was only returning the first field of the key.
    Ensures that it will return nil instead, as Active Record doesn't support
    composite primary keys.

    Fixes #18070.

    *arthurnn*

*   Ensure `first!` and friends work on loaded associations.

    Fixes #18237.

    *Sean Griffin*

*   Dump the default `nil` for PostgreSQL UUID primary key.

    *Ryuta Kamizono*

*   Don't raise when writing an attribute with an out-of-range datetime passed
    by the user.

    *Grey Baker*

*   Fixes bug with 'ActiveRecord::Type::Numeric' that causes negative values to
    be marked as having changed when set to the same negative value.

    Fixes #18161.

    *Daniel Fox*


## Rails 4.2.0 (December 20, 2014) ##

*   Introduce `force: :cascade` option for `create_table`. Using this option
    will recreate tables even if they have dependent objects (like foreign keys).
    `db/schema.rb` now uses `force: :cascade`. This makes it possible to
    reload the schema when foreign keys are in place.

    *Matthew Draper*, *Yves Senn*

*   `db:schema:load` and `db:structure:load` no longer purge the database
    before loading the schema. This is left for the user to do.
    `db:test:prepare` will still purge the database.

    Fixes #17945.

    *Yves Senn*

*   Fix undesirable RangeError by Type::Integer. Add Type::UnsignedInteger.

    *Ryuta Kamizono*

*   Add `foreign_type` option to `has_one` and `has_many` association macros.

    This option enables to define the column name of associated object's type for polymorphic associations.

    *Ulisses Almeida, Kassio Borges*

*   `add_timestamps` and `remove_timestamps` now properly reversible with
    options.

    *Noam Gagliardi-Rabinovich*

*   Bring back `db:test:prepare` to synchronize the test database schema.

    Manual synchronization using `bin/rake db:test:prepare` is required
    when a migration is rolled-back, edited and reapplied.

    `ActiveRecord::Base.maintain_test_schema` now uses `db:test:prepare`
    to synchronize the schema. Plugins can use this task as a hook to
    provide custom behavior after the schema has been loaded.

    NOTE: `test:prepare` runs before the schema is synchronized.

    Fixes #17171, #15787.

    *Yves Senn*

*   Change `reflections` public api to return the keys as String objects.

    Fixes #16928.

    *arthurnn*

*   Renaming a table in pg also renames the primary key index.

    Fixes #12856

    *Sean Griffin*

*   Make it possible to access fixtures excluded by a `default_scope`.

    *Yves Senn*

*   Fix preloading of associations with a scope containing joins along with
    conditions on the joined association.

    *Siddharth Sharma*

*   Add `Table#name` to match `TableDefinition#name`.

    *Cody Cutrer*

*   Cache `CollectionAssociation#reader` proxies separately before and after
    the owner has been saved so that the proxy is not cached without the
    owner's id.

    *Ben Woosley*

*   `ActiveRecord::ReadOnlyRecord` now has a descriptive message.

    *Franky W.*

*   Fix preloading of associations which unscope a default scope.

    Fixes #11036.

    *Byron Bischoff*

*   Added SchemaDumper support for tables with jsonb columns.

    *Ted O'Meara*

*   Deprecate `sanitize_sql_hash_for_conditions` without replacement. Using a
    `Relation` for performing queries and updates is the prefered API.

    *Sean Griffin*

*   Queries now properly type cast values that are part of a join statement,
    even when using type decorators such as `serialize`.

    *Melanie Gilman & Sean Griffin*

*   MySQL enum type lookups, with values matching another type, no longer result
    in an endless loop.

    Fixes #17402.

    *Yves Senn*

*   Raise `ArgumentError` when the body of a scope is not callable.

    *Mauro George*

*   Use type column first in multi-column indexes created with `add-reference`.

    *Derek Prior*

*   Fix `Relation.rewhere` to work with Range values.

    *Dan Olson*

*   `AR::UnknownAttributeError` now includes the class name of a record.

        User.new(name: "Yuki Nishijima", project_attributes: {name: "kaminari"})
        # => ActiveRecord::UnknownAttributeError: unknown attribute 'name' for User.

    *Yuki Nishijima*

*   Fix a regression causing `after_create` callbacks to run before associated
    records are autosaved.

    Fixes #17209.

    *Agis Anastasopoulos*

*   Honor overridden `rack.test` in Rack environment for the connection
    management middleware.

    *Simon Eskildsen*

*   Add a truncate method to the connection.

    *Aaron Patterson*

*   Don't autosave unchanged has_one through records.

    *Alan Kennedy*, *Steve Parrington*

*   Do not dump foreign keys for ignored tables.

    *Yves Senn*

*   PostgreSQL adapter correctly dumps foreign keys targeting tables
    outside the schema search path.

    Fixes #16907.

    *Matthew Draper*, *Yves Senn*

*   When a thread is killed, rollback the active transaction, instead of
    committing it during the stack unwind. Previously, we could commit half-
    completed work. This fix only works for Ruby 2.0+; on 1.9, we can't
    distinguish a thread kill from an ordinary non-local (block) return, so must
    default to committing.

    *Chris Hanks*

*   A `NullRelation` should represent nothing. This fixes a bug where
    `Comment.where(post_id: Post.none)` returned a non-empty result.

    Fixes #15176.

    *Matthew Draper*, *Yves Senn*

*   Include default column limits in schema.rb. Allows defaults to be changed
    in the future without affecting old migrations that assumed old defaults.

    *Jeremy Kemper*

*   MySQL: schema.rb now includes TEXT and BLOB column limits.

    *Jeremy Kemper*

*   MySQL: correct LONGTEXT and LONGBLOB limits from 2GB to their true 4GB.

    *Jeremy Kemper*

*   SQLite3Adapter now checks for views in `table_exists?`. Fixes #14041.

    *Girish Sonawane*

*   Introduce `connection.supports_views?` to check whether the current adapter
    has support for SQL views. Connection adapters should define this method.

    *Yves Senn*

*   Allow included modules to override association methods.

    Fixes #16684.

    *Yves Senn*

*   Schema loading rake tasks (like `db:schema:load` and `db:setup`) maintain
    the database connection to the current environment.

    Fixes #16757.

    *Joshua Cody*, *Yves Senn*

*   MySQL: set the connection collation along with the charset.

    Sets the connection collation to the database collation configured in
    database.yml. Otherwise, `SET NAMES utf8mb4` will use the default
    collation for that charset (utf8mb4_general_ci) when you may have chosen
    a different collation, like utf8mb4_unicode_ci.

    This only applies to literal string comparisons, not column values, so it
    is unlikely to affect you.

    *Jeremy Kemper*

*   `default_sequence_name` from the PostgreSQL adapter returns a `String`.

    *Yves Senn*

*   Fix a regression where whitespaces were stripped from DISTINCT queries in
    PostgreSQL.

    *Agis Anastasopoulos*

    Fixes #16623.

*   Fix has_many :through relation merging failing when dynamic conditions are
    passed as a lambda with an arity of one.

    Fixes #16128.

    *Agis Anastasopoulos*

*   Fix `Relation#exists?` to work with polymorphic associations.

    Fixes #15821.

    *Kassio Borges*

*   Currently, Active Record rescues any errors raised within
    `after_rollback`/`after_create` callbacks and prints them to the logs.
    Future versions of Rails will not rescue these errors anymore and
    just bubble them up like the other callbacks.

    This commit adds an opt-in flag to enable not rescuing the errors.

    Example:

        # Do not swallow errors in after_commit/after_rollback callbacks.
        config.active_record.raise_in_transactional_callbacks = true

    Fixes #13460.

    *arthurnn*

*   Fix an issue where custom accessor methods (such as those generated by
    `enum`) with the same name as a global method are incorrectly overridden
    when subclassing.

    Fixes #16288.

    *Godfrey Chan*

*   `*_was` and `changes` now work correctly for in-place attribute changes as
    well.

    *Sean Griffin*

*   Fix regression on `after_commit` that did not fire with nested transactions.

    Fixes #16425.

    *arthurnn*

*   Do not try to write timestamps when a table has no timestamps columns.

    Fixes #8813.

    *Sergey Potapov*

*   `index_exists?` with `:name` option does verify specified columns.

    Example:

        add_index :articles, :title, name: "idx_title"

        # Before:
        index_exists? :articles, :title, name: "idx_title" # => `true`
        index_exists? :articles, :body, name: "idx_title" # => `true`

        # After:
        index_exists? :articles, :title, name: "idx_title" # => `true`
        index_exists? :articles, :body, name: "idx_title" # => `false`

    *Yves Senn*, *Matthew Draper*

*   `add_timestamps` and `t.timestamps` now require you to pass the `:null` option.
    Not passing the option is deprecated but the default is still `null: true`.
    With Rails 5 this will change to `null: false`.

    *Sean Griffin*

*   When calling `update_columns` on a record that is not persisted, the error
    message now reflects whether that object is a new record or has been
    destroyed.

    *Lachlan Sylvester*

*   Define `id_was` to get the previous value of the primary key.

    Currently when we call `id_was` and we have a custom primary key name,
    Active Record will return the current value of the primary key. This
    makes it impossible to correctly do an update operation if you change the
    id.

    Fixes #16413.

    *Rafael Mendonça França*

*   Deprecate `DatabaseTasks.load_schema` to act on the current connection.
    Use `.load_schema_current` instead. In the future `load_schema` will
    require the `configuration` to act on as an argument.

    *Yves Senn*

*   Fix automatic maintaining test schema to properly handle sql structure
    schema format.

    Fixes #15394.

    *Wojciech Wnętrzak*

*   Fix type casting to Decimal from Float with large precision.

    *Tomohiro Hashidate*

*   Deprecate `Reflection#source_macro`

    `Reflection#source_macro` is no longer needed in Active Record
    source so it has been deprecated. Code that used `source_macro`
    was removed in #16353.

    *Eileen M. Uchtitelle*, *Aaron Patterson*

*   No verbose backtrace by `db:drop` when database does not exist.

    Fixes #16295.

    *Kenn Ejima*

*   Add support for PostgreSQL JSONB.

    Example:

        create_table :posts do |t|
          t.jsonb :meta_data
        end

    *Philippe Creux*, *Chris Teague*

*   `db:purge` with MySQL respects `Rails.env`.

    *Yves Senn*

*   `change_column_default :table, :column, nil` with PostgreSQL will issue a
    `DROP DEFAULT` instead of a `DEFAULT NULL` query.

    Fixes #16261.

    *Matthew Draper*, *Yves Senn*

*   Allow to specify a type for the foreign key column in `references`
    and `add_reference`.

    Example:

        change_table :vehicle do |t|
          t.references :station, type: :uuid
        end

    *Andrey Novikov*, *Łukasz Sarnacki*

*   `create_join_table` removes a common prefix when generating the join table.
    This matches the existing behavior of HABTM associations.

    Fixes #13683.

    *Stefan Kanev*

*   Do not swallow errors on `compute_type` when having a bad `alias_method` on
    a class.

    *arthurnn*

*   PostgreSQL invalid `uuid` are convert to nil.

    *Abdelkader Boudih*

*   Restore 4.0 behavior for using serialize attributes with `JSON` as coder.

    With 4.1.x, `serialize` started returning a string when `JSON` was passed as
    the second attribute. It will now return a hash as per previous versions.

    Example:

        class Post < ActiveRecord::Base
          serialize :comment, JSON
        end

        class Comment
          include ActiveModel::Model
          attr_accessor :category, :text
        end

        post = Post.create!
        post.comment = Comment.new(category: "Animals", text: "This is a comment about squirrels.")
        post.save!

        # 4.0
        post.comment # => {"category"=>"Animals", "text"=>"This is a comment about squirrels."}

        # 4.1 before
        post.comment # => "#<Comment:0x007f80ab48ff98>"

        # 4.1 after
        post.comment # => {"category"=>"Animals", "text"=>"This is a comment about squirrels."}

    When using `JSON` as the coder in `serialize`, Active Record will use the
    new `ActiveRecord::Coders::JSON` coder which delegates its `dump/load` to
    `ActiveSupport::JSON.encode/decode`. This ensures special objects are dumped
    correctly using the `#as_json` hook.

    To keep the previous behaviour, supply a custom coder instead
    ([example](https://gist.github.com/jenncoop/8c4142bbe59da77daa63)).

    Fixes #15594.

    *Jenn Cooper*

*   Do not use `RENAME INDEX` syntax for MariaDB 10.0.

    Fixes #15931.

    *Jeff Browning*

*   Calling `#empty?` on a `has_many` association would use the value from the
    counter cache if one exists.

    *David Verhasselt*

*   Fix the schema dump generated for tables without constraints and with
    primary key with default value of custom PostgreSQL function result.

    Fixes #16111.

    *Andrey Novikov*

*   Fix the SQL generated when a `delete_all` is run on an association to not
    produce an `IN` statements.

    Before:

      UPDATE "categorizations" SET "category_id" = NULL WHERE
      "categorizations"."category_id" = 1 AND "categorizations"."id" IN (1, 2)

    After:

      UPDATE "categorizations" SET "category_id" = NULL WHERE
      "categorizations"."category_id" = 1

    *Eileen M. Uchitelle, Aaron Patterson*

*   Avoid type casting boolean and `ActiveSupport::Duration` values to numeric
    values for string columns. Otherwise, in some database, the string column
    values will be coerced to a numeric allowing false or 0.seconds match any
    string starting with a non-digit.

    Example:

        App.where(apikey: false) # => SELECT * FROM users WHERE apikey = '0'

    *Dylan Thacker-Smith*

*   Add a `:required` option to singular associations, providing a nicer
    API for presence validations on associations.

    *Sean Griffin*

*   Fix an error in `reset_counters` when associations have `select` scope.
    (Call to `count` generated invalid SQL.)

    *Cade Truitt*

*   After a successful `reload`, `new_record?` is always false.

    Fixes #12101.

    *Matthew Draper*

*   PostgreSQL renaming table doesn't attempt to rename non existent sequences.

    *Abdelkader Boudih*

*   Move 'dependent: :destroy' handling for `belongs_to`
    from `before_destroy` to `after_destroy` callback chain

    Fixes #12380.

    *Ivan Antropov*

*   Detect in-place modifications on String attributes.

    Before this change, an attribute modified in-place had to be marked as
    changed in order for it to be persisted in the database. Now it is no longer
    required.

    Before:

        user = User.first
        user.name << ' Griffin'
        user.name_will_change!
        user.save
        user.reload.name # => "Sean Griffin"

    After:

        user = User.first
        user.name << ' Griffin'
        user.save
        user.reload.name # => "Sean Griffin"

    *Sean Griffin*

*   Add `ActiveRecord::Base#validate!` that raises `RecordInvalid` if the record
    is invalid.

    *Bogdan Gusiev*, *Marc Schütz*

*   Support for adding and removing foreign keys. Foreign keys are now
    a part of `schema.rb`. This is supported by Mysql2Adapter, MysqlAdapter
    and PostgreSQLAdapter.

    Many thanks to *Matthew Higgins* for laying the foundation with his work on
    [foreigner](https://github.com/matthuhiggins/foreigner).

    Example:

        # within your migrations:
        add_foreign_key :articles, :authors
        remove_foreign_key :articles, :authors

    *Yves Senn*

*   Fix subtle bugs regarding attribute assignment on models with no primary
    key. `'id'` will no longer be part of the attributes hash.

    *Sean Griffin*

*   Deprecate automatic counter caches on `has_many :through`. The behavior was
    broken and inconsistent.

    *Sean Griffin*

*   `preload` preserves readonly flag for associations.

    See #15853.

    *Yves Senn*

*   Assume numeric types have changed if they were assigned to a value that
    would fail numericality validation, regardless of the old value. Previously
    this would only occur if the old value was 0.

    Example:

        model = Model.create!(number: 5)
        model.number = '5wibble'
        model.number_changed? # => true

    Fixes #14731.

    *Sean Griffin*

*   `reload` no longer merges with the existing attributes.
    The attribute hash is fully replaced. The record is put into the same state
    as it would be with `Model.find(model.id)`.

    *Sean Griffin*

*   The object returned from `select_all` must respond to `column_types`.
    If this is not the case a `NoMethodError` is raised.

    *Sean Griffin*

*   Detect in-place modifications of PG array types

    *Sean Griffin*

*   Add `bin/rake db:purge` task to empty the current database.

    *Yves Senn*

*   Deprecate `serialized_attributes` without replacement.

    *Sean Griffin*

*   Correctly extract IPv6 addresses from `DATABASE_URI`: the square brackets
    are part of the URI structure, not the actual host.

    Fixes #15705.

    *Andy Bakun*, *Aaron Stone*

*   Ensure both parent IDs are set on join records when both sides of a
    through association are new.

    *Sean Griffin*

*   `ActiveRecord::Dirty` now detects in-place changes to mutable values.
    Serialized attributes on ActiveRecord models will no longer save when
    unchanged.

    Fixes #8328.

    *Sean Griffin*

*   `Pluck` now works when selecting columns from different tables with the same
    name.

    Fixes #15649.

    *Sean Griffin*

*   Remove `cache_attributes` and friends. All attributes are cached.

    *Sean Griffin*

*   Remove deprecated method `ActiveRecord::Base.quoted_locking_column`.

    *Akshay Vishnoi*

*   `ActiveRecord::FinderMethods.find` with block can handle proc parameter as
    `Enumerable#find` does.

    Fixes #15382.

    *James Yang*

*   Make timezone aware attributes work with PostgreSQL array columns.

    Fixes #13402.

    *Kuldeep Aggarwal*, *Sean Griffin*

*   `ActiveRecord::SchemaMigration` has no primary key regardless of the
    `primary_key_prefix_type` configuration.

    Fixes #15051.

    *JoseLuis Torres*, *Yves Senn*

*   `rake db:migrate:status` works with legacy migration numbers like `00018_xyz.rb`.

    Fixes #15538.

    *Yves Senn*

*   Baseclass becomes! subclass.

    Before this change, a record which changed its STI type, could not be
    updated.

    Fixes #14785.

    *Matthew Draper*, *Earl St Sauver*, *Edo Balvers*

*   Remove deprecated `ActiveRecord::Migrator.proper_table_name`. Use the
    `proper_table_name` instance method on `ActiveRecord::Migration` instead.

    *Akshay Vishnoi*

*   Fix regression on eager loading association based on SQL query rather than
    existing column.

    Fixes #15480.

    *Lauro Caetano*, *Carlos Antonio da Silva*

*   Deprecate returning `nil` from `column_for_attribute` when no column exists.
    It will return a null object in Rails 5.0

    *Sean Griffin*

*   Implemented `ActiveRecord::Base#pretty_print` to work with PP.

    *Ethan*

*   Preserve type when dumping PostgreSQL point, bit, bit varying and money
    columns.

    *Yves Senn*

*   New records remain new after YAML serialization.

    *Sean Griffin*

*   PostgreSQL support default values for enum types. Fixes #7814.

    *Yves Senn*

*   PostgreSQL `default_sequence_name` respects schema. Fixes #7516.

    *Yves Senn*

*   Fix `columns_for_distinct` of PostgreSQL adapter to work correctly
    with orders without sort direction modifiers.

    *Nikolay Kondratyev*

*   PostgreSQL `reset_pk_sequence!` respects schemas. Fixes #14719.

    *Yves Senn*

*   Keep PostgreSQL `hstore` and `json` attributes as `Hash` in `@attributes`.
    Fixes duplication in combination with `store_accessor`.

    Fixes #15369.

    *Yves Senn*

*   `rake railties:install:migrations` respects the order of railties.

    *Arun Agrawal*

*   Fix redefine a `has_and_belongs_to_many` inside inherited class
    Fixing regression case, where redefining the same `has_and_belongs_to_many`
    definition into a subclass would raise.

    Fixes #14983.

    *arthurnn*

*   Fix `has_and_belongs_to_many` public reflection.
    When defining a `has_and_belongs_to_many`, internally we convert that to two has_many.
    But as `reflections` is a public API, people expect to see the right macro.

    Fixes #14682.

    *arthurnn*

*   Fix serialization for records with an attribute named `format`.

    Fixes #15188.

    *Godfrey Chan*

*   When a `group` is set, `sum`, `size`, `average`, `minimum` and `maximum`
    on a NullRelation should return a Hash.

    *Kuldeep Aggarwal*

*   Fix serialized fields returning serialized data after being updated with
    `update_column`.

    *Simon Hørup Eskildsen*

*   Fix polymorphic eager loading when using a String as foreign key.

    Fixes #14734.

    *Lauro Caetano*

*   Change belongs_to touch to be consistent with timestamp updates

    If a model is set up with a belongs_to: touch relationship the parent
    record will only be touched if the record was modified. This makes it
    consistent with timestamp updating on the record itself.

    *Brock Trappitt*

*   Fix the inferred table name of a `has_and_belongs_to_many` auxiliary
    table inside a schema.

    Fixes #14824.

    *Eric Chahin*

*   Remove unused `:timestamp` type. Transparently alias it to `:datetime`
    in all cases. Fixes inconsistencies when column types are sent outside of
    `ActiveRecord`, such as for XML Serialization.

    *Sean Griffin*

*   Fix bug that added `table_name_prefix` and `table_name_suffix` to
    extension names in PostgreSQL when migrating.

    *Joao Carlos*

*   The `:index` option in migrations, which previously was only available for
    `references`, now works with any column types.

    *Marc Schütz*

*   Add support for counter name to be passed as parameter on `CounterCache::ClassMethods#reset_counters`.

    *jnormore*

*   Restrict deletion of record when using `delete_all` with `uniq`, `group`, `having`
    or `offset`.

    In these cases the generated query ignored them and that caused unintended
    records to be deleted.

    Fixes #11985.

    *Leandro Facchinetti*

*   Floats with limit >= 25 that get turned into doubles in MySQL no longer have
    their limit dropped from the schema.

    Fixes #14135.

    *Aaron Nelson*

*   Fix how to calculate associated class name when using namespaced `has_and_belongs_to_many`
    association.

    Fixes #14709.

    *Kassio Borges*

*   `ActiveRecord::Relation::Merger#filter_binds` now compares equivalent symbols and
    strings in column names as equal.

    This fixes a rare case in which more bind values are passed than there are
    placeholders for them in the generated SQL statement, which can make PostgreSQL
    throw a `StatementInvalid` exception.

    *Nat Budin*

*   Fix `stored_attributes` to correctly merge the details of stored
    attributes defined in parent classes.

    Fixes #14672.

    *Brad Bennett*, *Jessica Yao*, *Lakshmi Parthasarathy*

*   `change_column_default` allows `[]` as argument to `change_column_default`.

    Fixes #11586.

    *Yves Senn*

*   Handle `name` and `"char"` column types in the PostgreSQL adapter.

    `name` and `"char"` are special character types used internally by
    PostgreSQL and are used by internal system catalogs. These field types
    can sometimes show up in structure-sniffing queries that feature internal system
    structures or with certain PostgreSQL extensions.

    *J Smith*, *Yves Senn*

*   Fix `PostgreSQLAdapter::OID::Float#type_cast` to convert Infinity and
    NaN PostgreSQL values into a native Ruby `Float::INFINITY` and `Float::NAN`

    Before:

        Point.create(value: 1.0/0)
        Point.last.value # => 0.0

    After:

        Point.create(value: 1.0/0)
        Point.last.value # => Infinity

    *Innokenty Mikhailov*

*   Allow the PostgreSQL adapter to handle bigserial primary key types again.

    Fixes #10410.

    *Patrick Robertson*

*   Deprecate joining, eager loading and preloading of instance dependent
    associations without replacement. These operations happen before instances
    are created. The current behavior is unexpected and can result in broken
    behavior.

    Fixes #15024.

    *Yves Senn*

*   Fix `has_and_belongs_to_many` CollectionAssociation size calculations.

    `has_and_belongs_to_many` should fall back to using the normal CollectionAssociation's
    size calculation if the collection is not cached or loaded.

    Fixes #14913, #14914.

    *Fred Wu*

*   Return a non zero status when running `rake db:migrate:status` and migration table does
    not exist.

    *Paul B.*

*   Add support for module-level `table_name_suffix` in models.

    This makes `table_name_suffix` work the same way as `table_name_prefix` when
    using namespaced models.

    *Jenner LaFave*

*   Revert the behaviour of `ActiveRecord::Relation#join` changed through 4.0 => 4.1 to 4.0.

    In 4.1.0 `Relation#join` is delegated to `Arel#SelectManager`.
    In 4.0 series it is delegated to `Array#join`.

    *Bogdan Gusiev*

*   Log nil binary column values correctly.

    When an object with a binary column is updated with a nil value
    in that column, the SQL logger would throw an exception when trying
    to log that nil value. This only occurs when updating a record
    that already has a non-nil value in that column since an initial nil
    value isn't included in the SQL anyway (at least, when dirty checking
    is enabled.) The column's new value will now be logged as `<NULL binary data>`
    to parallel the existing `<N bytes of binary data>` for non-nil values.

    *James Coleman*

*   Rails will now pass a custom validation context through to autosave associations
    in order to validate child associations with the same context.

    Fixes #13854.

    *Eric Chahin*, *Aaron Nelson*, *Kevin Casey*

*   Stringify all variables keys of MySQL connection configuration.

    When `sql_mode` variable for MySQL adapters set in configuration as `String`
    was ignored and overwritten by strict mode option.

    Fixes #14895.

    *Paul Nikitochkin*

*   Ensure SQLite3 statements are closed on errors.

    Fixes #13631.

    *Timur Alperovich*

*   Give `ActiveRecord::PredicateBuilder` private methods the privacy they deserve.

    *Hector Satre*

*   When using a custom `join_table` name on a `habtm`, rails was not saving it
    on Reflections. This causes a problem when rails loads fixtures, because it
    uses the reflections to set database with fixtures.

    Fixes #14845.

    *Kassio Borges*

*   Reset the cache when modifying a Relation with cached Arel.
    Additionally display a warning message to make the user aware.

    *Yves Senn*

*   PostgreSQL should internally use `:datetime` consistently for TimeStamp. Assures
    different spellings of timestamps are treated the same.

    Example:

        mytimestamp.simplified_type('timestamp without time zone')
        # => :datetime
        mytimestamp.simplified_type('timestamp(6) without time zone')
        # => also :datetime (previously would be :timestamp)

    See #14513.

    *Jefferson Lai*

*   `ActiveRecord::Base.no_touching` no longer triggers callbacks or start empty transactions.

    Fixes #14841.

    *Lucas Mazza*

*   Fix name collision with `Array#select!` with `Relation#select!`.

    Fixes #14752.

    *Earl St Sauver*

*   Fix unexpected behavior for `has_many :through` associations going through
    a scoped `has_many`.

    If a `has_many` association is adjusted using a scope, and another
    `has_many :through` uses this association, then the scope adjustment is
    unexpectedly neglected.

    Fixes #14537.

    *Jan Habermann*

*   `@destroyed` should always be set to `false` when an object is duped.

    *Kuldeep Aggarwal*

*   Enable `has_many` associations to support irregular inflections.

    Fixes #8928.

    *arthurnn*, *Javier Goizueta*

*   Fix `count` used with a grouping not returning a Hash.

    Fixes #14721.

    *Eric Chahin*

*   `sanitize_sql_like` helper method to escape a string for safe use in an SQL
    LIKE statement.

    Example:

        class Article
          def self.search(term)
            where("title LIKE ?", sanitize_sql_like(term))
          end
        end

        Article.search("20% _reduction_")
        # => Query looks like "... title LIKE '20\% \_reduction\_' ..."

    *Rob Gilson*, *Yves Senn*

*   Do not quote uuid default value on `change_column`.

    Fixes #14604.

    *Eric Chahin*

*   The comparison between `Relation` and `CollectionProxy` should be consistent.

    Example:

        author.posts == Post.where(author_id: author.id)
        # => true
        Post.where(author_id: author.id) == author.posts
        # => true

    Fixes #13506.

    *Lauro Caetano*

*   Calling `delete_all` on an unloaded `CollectionProxy` no longer
    generates an SQL statement containing each id of the collection:

    Before:

        DELETE FROM `model` WHERE `model`.`parent_id` = 1
        AND `model`.`id` IN (1, 2, 3...)

    After:

        DELETE FROM `model` WHERE `model`.`parent_id` = 1

    *Eileen M. Uchitelle*, *Aaron Patterson*

*   Fix invalid SQL when aggregate methods (`empty?`, `any?`, `count`) used
    with `select`.

    Fixes #13648.

    *Simon Woker*

*   PostgreSQL adapter only warns once for every missing OID per connection.

    Fixes #14275.

    *Matthew Draper*, *Yves Senn*

*   PostgreSQL adapter automatically reloads it's type map when encountering
    unknown OIDs.

    Fixes #14678.

    *Matthew Draper*, *Yves Senn*

*   Fix insertion of records via `has_many :through` association with scope.

    Fixes #3548.

    *Ivan Antropov*

*   Auto-generate stable fixture UUIDs on PostgreSQL.

    Fixes #11524.

    *Roderick van Domburg*

*   Fix a problem where an enum would overwrite values of another enum with the
    same name in an unrelated class.

    Fixes #14607.

    *Evan Whalen*

*   PostgreSQL and SQLite string columns no longer have a default limit of 255.

    Fixes #13435, #9153.

    *Vladimir Sazhin*, *Toms Mikoss*, *Yves Senn*

*   Make possible to have an association called `records`.

    Fixes #11645.

    *prathamesh-sonpatki*

*   `to_sql` on an association now matches the query that is actually executed, where it
    could previously have incorrectly accrued additional conditions (e.g. as a result of
    a previous query). `CollectionProxy` now always defers to the association scope's
    `arel` method so the (incorrect) inherited one should be entirely concealed.

    Fixes #14003.

    *Jefferson Lai*

*   Block a few default Class methods as scope name.

    For instance, this will raise:

        scope :public, -> { where(status: 1) }

    *arthurnn*

*   Fix error when using `with_options` with lambda.

    Fixes #9805.

    *Lauro Caetano*

*   Switch `sqlite3:///` URLs (which were temporarily
    deprecated in 4.1) from relative to absolute.

    If you still want the previous interpretation, you should replace
    `sqlite3:///my/path` with `sqlite3:my/path`.

    *Matthew Draper*

*   Treat blank UUID values as `nil`.

    Example:

        Sample.new(uuid_field: '') #=> <Sample id: nil, uuid_field: nil>

    *Dmitry Lavrov*

*   Enable support for materialized views on PostgreSQL >= 9.3.

    *Dave Lee*

*   The PostgreSQL adapter supports custom domains. Fixes #14305.

    *Yves Senn*

*   PostgreSQL `Column#type` is now determined through the corresponding OID.
    The column types stay the same except for enum columns. They no longer have
    `nil` as type but `enum`.

    See #7814.

    *Yves Senn*

*   Fix error when specifying a non-empty default value on a PostgreSQL array
    column.

    Fixes #10613.

    *Luke Steensen*

*   Fix error where `.persisted?` throws SystemStackError for an unsaved model with a
    custom primary key that did not save due to validation error.

    Fixes #14393.

    *Chris Finne*

*   Introduce `validate` as an alias for `valid?`.

    This is more intuitive when you want to run validations but don't care about the return value.

    *Henrik Nyh*

*   Create indexes inline in CREATE TABLE for MySQL.

    This is important, because adding an index on a temporary table after it has been created
    would commit the transaction.

    It also allows creating and dropping indexed tables with fewer queries and fewer permissions
    required.

    Example:

        create_table :temp, temporary: true, as: "SELECT id, name, zip FROM a_really_complicated_query" do |t|
          t.index :zip
        end
        # => CREATE TEMPORARY TABLE temp (INDEX (zip)) AS SELECT id, name, zip FROM a_really_complicated_query

    *Cody Cutrer*, *Steve Rice*, *Rafael Mendonça Franca*

*   Use singular table name in generated migrations when
    `ActiveRecord::Base.pluralize_table_names` is `false`.

    Fixes #13426.

    *Kuldeep Aggarwal*

*   `touch` accepts many attributes to be touched at once.

    Example:

        # touches :signed_at, :sealed_at, and :updated_at/on attributes.
        Photo.last.touch(:signed_at, :sealed_at)

    *James Pinto*

*   `rake db:structure:dump` only dumps schema information if the schema
    migration table exists.

    Fixes #14217.

    *Yves Senn*

*   Reap connections that were checked out by now-dead threads, instead
    of waiting until they disconnect by themselves. Before this change,
    a suitably constructed series of short-lived threads could starve
    the connection pool, without ever having more than a couple alive at
    the same time.

    *Matthew Draper*

*   `pk_and_sequence_for` now ensures that only the pg_depend entries
    pointing to pg_class, and thus only sequence objects, are considered.

    *Josh Williams*

*   `where.not` adds `references` for `includes` like normal `where` calls do.

    Fixes #14406.

    *Yves Senn*

*   Extend fixture `$LABEL` replacement to allow string interpolation.

    Example:

        martin:
          email: $LABEL@email.com

        users(:martin).email # => martin@email.com

    *Eric Steele*

*   Add support for `Relation` be passed as parameter on `QueryCache#select_all`.

    Fixes #14361.

    *arthurnn*

*   Passing an Active Record object to `find` or `exists?` is now deprecated.
    Call `.id` on the object first.

    *Aaron Patterson*

*   Only use BINARY for MySQL case sensitive uniqueness check when column
    has a case insensitive collation.

    *Ryuta Kamizono*

*   Support for MySQL 5.6 fractional seconds.

    *arthurnn*, *Tatsuhiko Miyagawa*

*   Support for PostgreSQL `citext` data type enabling case-insensitive
   `where` values without needing to wrap in UPPER/LOWER sql functions.

    *Troy Kruthoff*, *Lachlan Sylvester*

*   Only save has_one associations if record has changes.
    Previously after save related callbacks, such as `#after_commit`, were triggered when the has_one
    object did not get saved to the db.

    *Alan Kennedy*

*   Allow strings to specify the `#order` value.

    Example:

        Model.order(id: 'asc').to_sql == Model.order(id: :asc).to_sql

    *Marcelo Casiraghi*, *Robin Dupret*

*   Dynamically register PostgreSQL enum OIDs. This prevents "unknown OID"
    warnings on enum columns.

    *Dieter Komendera*

*   `includes` is able to detect the right preloading strategy when string
    joins are involved.

    Fixes #14109.

    *Aaron Patterson*, *Yves Senn*

*   Fix error with validation with enum fields for records where the value for
    any enum attribute is always evaluated as 0 during uniqueness validation.

    Fixes #14172.

    *Vilius Luneckas* *Ahmed AbouElhamayed*

*   `before_add` callbacks are fired before the record is saved on
    `has_and_belongs_to_many` associations *and* on `has_many :through`
    associations.  Before this change, `before_add` callbacks would be fired
    before the record was saved on `has_and_belongs_to_many` associations, but
    *not* on `has_many :through` associations.

    Fixes #14144.

*   Fix STI classes not defining an attribute method if there is a conflicting
    private method defined on its ancestors.

    Fixes #11569.

    *Godfrey Chan*

*   Coerce strings when reading attributes. Fixes #10485.

    Example:

        book = Book.new(title: 12345)
        book.save!
        book.title # => "12345"

    *Yves Senn*

*   Deprecate half-baked support for PostgreSQL range values with excluding beginnings.
    We currently map PostgreSQL ranges to Ruby ranges. This conversion is not fully
    possible because the Ruby range does not support excluded beginnings.

    The current solution of incrementing the beginning is not correct and is now
    deprecated. For subtypes where we don't know how to increment (e.g. `#succ`
    is not defined) it will raise an `ArgumentException` for ranges with excluding
    beginnings.

    *Yves Senn*

*   Support for user created range types in PostgreSQL.

    *Yves Senn*

Please check [4-1-stable](https://github.com/rails/rails/blob/4-1-stable/activerecord/CHANGELOG.md) for previous changes.<|MERGE_RESOLUTION|>--- conflicted
+++ resolved
@@ -1,4 +1,3 @@
-<<<<<<< HEAD
 *   Correctly raise `ActiveRecord::AssociationTypeMismatch` when assigning
     a wrong type to a namespaced association.
 
@@ -12,9 +11,9 @@
     Fixes #20426.
 
     *James Dabbs*
-=======
+
+
 ## Rails 4.2.3 (June 25, 2015) ##
->>>>>>> 6ac6daa4
 
 *   Let `WITH` queries (Common Table Expressions) be explainable.
 
