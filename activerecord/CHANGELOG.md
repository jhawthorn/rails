--- conflicted
+++ resolved
@@ -1,12 +1,3 @@
-<<<<<<< HEAD
-*   Sqlite3 migrations to add a column to an existing table can now be
-    successfully rolled back when the column was given and invalid column
-    type.
-
-    Fixes #26087
-
-    *Travis O'Neill*
-=======
 *   Remove text default treated as an empty string in non-strict mode for
     consistency with other types.
 
@@ -38,7 +29,14 @@
     https://dev.mysql.com/doc/refman/5.7/en/sql-mode.html#sql-mode-strict
 
     *Ryuta Kamizono*
->>>>>>> 99cb16a2
+
+*   Sqlite3 migrations to add a column to an existing table can now be
+    successfully rolled back when the column was given and invalid column
+    type.
+
+    Fixes #26087
+
+    *Travis O'Neill*
 
 *   Deprecate `sanitize_conditions`. Use `sanitize_sql` instead.
 
