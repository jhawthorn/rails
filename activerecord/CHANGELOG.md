<<<<<<< HEAD
*   Correctly pass MySQL options when using structure_dump or structure_load

    Specifically, it fixes an issue when using SSL authentication.

    *Alex Coomans*
=======
## Rails 4.1.15 (March 07, 2016) ##
>>>>>>> d5c4b82b

*   Fixes custom primary keys for associations when calling `Relation#where`

    Fixes #23327.

    *Rick Song*

*   No longer pass deprecated option `-i` to `pg_dump`.

    *Paul Sadauskas*


## Rails 4.1.14.2 (February 26, 2016) ##

*   No changes.


## Rails 4.1.14.1 (January 25, 2015) ##

*   No changes.


## Rails 4.1.14 (November 12, 2015) ##

*   No longer pass deprecated option `-i` to `pg_dump`.

    *Paul Sadauskas*

*   Includes HABTM returns correct size now. It's caused by the join dependency
    only instantiates one HABTM object because the join table hasn't a primary key.

    Fixes #16032.

    Examples:

        before:

        Project.first.salaried_developers.size # => 3
        Project.includes(:salaried_developers).first.salaried_developers.size # => 1

        after:

        Project.first.salaried_developers.size # => 3
        Project.includes(:salaried_developers).first.salaried_developers.size # => 3

    *Bigxiang*


## Rails 4.1.13 (August 24, 2015) ##

*   Don't define autosave association callbacks twice from
    `accepts_nested_attributes_for`.

    Fixes #18704.

    *Sean Griffin*


## Rails 4.1.12 (June 25, 2015) ##

*   Raises the right exception when declares a has many through
    association with missing source.

    *Mauro George*

*   Revert behavior of `db:schema:load` back to loading the full
    environment. This ensures that initializers are run.

    Fixes #19545.

    *Yves Senn*

*   Rename `:class` to `:anonymous_class` in association options.

    Fixes #19659.

    *Andrew White*

*   Fix referencing wrong table aliases while joining tables of has many through
    association (only when calling calculation methods).

    Fixes #19276.

    *pinglamb*


## Rails 4.1.11 (June 16, 2015) ##

*   No changes.


## Rails 4.1.10 (March 19, 2015) ##

*   Fixed ActiveRecord::Relation#becomes! and changed_attributes issues for type column

    Fixes #17139.

    *Miklos Fazekas*

*   A `NullRelation` should represent nothing. This fixes a bug where
    `Comment.where(post_id: Post.none)` returned a non-empty result.

    Closes #15176.

    *Matthew Draper*, *Yves Senn*

*   Respect custom primary keys for associations when calling `Relation#where`

    Fixes #18813.

    *Sean Griffin*

*   Fixed ActiveRecord::Relation#group method when argument is SQL reserved key word:

      SplitTest.group(:key).count
      Property.group(:value).count

    *Bogdan Gusiev*

*   Fixed setting of foreign_key for through associations while building of new record.

    Fixes #12698.

    *Ivan Antropov*

*   Fixed automatic inverse_of for models nested in module.

    *Andrew McCloud*

*   Fix `reaping_frequency` option when the value is a string.

    This usually happens when it is configured using `DATABASE_URL`.

    *korbin*


## Rails 4.1.9 (January 6, 2015) ##

*   `db:schema:load` and `db:structure:load` no longer purge the database
    before loading the schema. This is left for the user to do.
    `db:test:prepare` will still purge the database.

    Closes #17945.

    *Yves Senn*

*   Bring back `db:test:prepare` to synchronize the test database schema.

    Manual synchronization using `bin/rake db:test:prepare` is required
    when a migration is rolled-back, edited and reapplied.

    `ActiveRecord::Base.maintain_test_schema` now uses `db:test:prepare`
    to synchronize the schema. Plugins can use this task as a hook to
    provide custom behavior after the schema has been loaded.

    NOTE: `test:prepare` runs before the schema was synchronized.

    Fixes #17171, #15787.

    *Yves Senn*

*   Renaming a table in pg also renames the primary key index.

    Fixes #12856

    *Sean Griffin*

*   Make it possible to access fixtures excluded by a `default_scope`.

    *Yves Senn*

*   `timestamps` and `add_timestamps` passes additional options along.
    (like `null: false`)

    Closes #17624.

    *Yves Senn*


## Rails 4.1.8 (November 16, 2014) ##

*   Cache `CollectionAssociation#reader` proxies separately before and after
    the owner has been saved so that the proxy is not cached without the
    owner's id.

    *Ben Woosley*

*   Fix preloading of associations which unscope a default scope.

    Fixes #11036.

    *Byron Bischoff*

*   Do not use `RENAME INDEX` syntax for MariaDB 10.0.

    Fixes #15931.

    *Jeff Browning*

*   Allow included modules to override association methods.

    Fixes #16684.

    *Yves Senn*

*   Schema loading rake tasks (like `db:schema:load` and `db:setup`) maintain
    the database connection to the current environment.

    Fixes #16757.

    *Joshua Cody*, *Yves Senn*

*   `db:purge` with MySQL respects `Rails.env`.

    *Yves Senn*

*   Fixed automatic maintaining test schema to properly handle sql structure
    schema format.

    Fixes #15394.

    *Wojciech Wnętrzak*

*   Fix has_many :through relation merging failing when dynamic conditions are
    passed as a lambda with an arity of one.

    Fixes #16128.

    *Agis Anastasopoulos*


## Rails 4.1.7.1 (November 19, 2014) ##

*   No changes.


## Rails 4.1.7 (October 29, 2014) ##

*   No changes.


## Rails 4.1.6 (September 11, 2014) ##

*   Fixed a regression where whitespaces were stripped from DISTINCT queries in
    PostgreSQL.

    *Agis Anastasopoulos*

    Fixes #16623.

*   Fixed an issue where custom accessor methods (such as those generated by
    `enum`) with the same name as a global method are incorrectly overridden
    when subclassing.

    Fixes #16288.

*   Baseclass becomes! subclass.

    Before this change, a record which changed its STI type, could not be found when updated.
    Setting update_record to the base class, ensures the record can be found.

    Fixes #14785.

    *Matthew Draper*, *Earl St Sauver*, *Edo Balvers*

*   Fix regression on after_commit that didnt fire when having nested transactions.

    Fixes #16425.

    *arthurnn*

*   Define `id_was` to get the previous value of the primary key.

    Currently when we call id_was and we have a custom primary key name
    Active Record will return the current value of the primary key. This
    make impossible to correctly do an update operation if you change the
    id.

    Fixes #16413.

    *Rafael Mendonça França*

*   Fix the schema dump generated for tables without constraints and with
    primary key with default value of custom PostgreSQL function result.

    Fixes #16111.

    *Andrey Novikov*

*   Restore 4.0 behavior for using serialize attributes with `JSON` as coder.

    With 4.1.x, `serialize` started returning a string when `JSON` was passed as
    the second attribute. It will now return a hash as per previous versions.

    Example:

        class Post < ActiveRecord::Base
          serialize :comment, JSON
        end

        class Comment
          include ActiveModel::Model
          attr_accessor :category, :text
        end

        post = Post.create!
        post.comment = Comment.new(category: "Animals", text: "This is a comment about squirrels.")
        post.save!

        # 4.0
        post.comment # => {"category"=>"Animals", "text"=>"This is a comment about squirrels."}

        # 4.1 before
        post.comment # => "#<Comment:0x007f80ab48ff98>"

        # 4.1 after
        post.comment # => {"category"=>"Animals", "text"=>"This is a comment about squirrels."}

    When using `JSON` as the coder in `serialize`, Active Record will use the
    new `ActiveRecord::Coders::JSON` coder which delegates its `dump/load` to
    `ActiveSupport::JSON.encode/decode`. This ensures special objects are dumped
    correctly using the `#as_json` hook.

    To keep the previous behaviour, supply a custom coder instead
    ([example](https://gist.github.com/jenncoop/8c4142bbe59da77daa63)).

    Fixes #15594.

    *Jenn Cooper*

*   Fixed error in `reset_counters` when associations have `select` scope.
    (Call to `count` generates invalid SQL.)

    *Cade Truitt*

*   After a successful `reload`, `new_record?` is always false.

    Fixes #12101.

    *Matthew Draper*

*   Correctly extract IPv6 addresses from `DATABASE_URI`: the square brackets
    are part of the URI structure, not the actual host.

    Fixes #15705.

    *Andy Bakun*, *Aaron Stone*

*   Don't error when quoting user defined types in PostgreSQL.

    Fixes #15697.

    *Sean Griffin*

*   Ensure both parent IDs are set on join records when both sides of a
    through association are new.

    *Sean Griffin*

*   Pluck now works when selecting columns from different tables with the same
    name.

    Fixes #15649.

    *Sean Griffin*

*   `ActiveRecord::FinderMethods.find` with block can handle proc parameter as
    `Enumerable#find` does.

    Fixes #15382.

    *James Yang*

*   `ActiveRecord::SchemaMigration` has no primary key regardless of the
    `primary_key_prefix_type` configuration.

    Fixes #15051.

    *JoseLuis Torres*, *Yves Senn*

*   `rake db:migrate:status` works with legacy migration numbers like `00018_xyz.rb`.

    Fixes #15538.

    *Yves Senn*

*   Fixed `columns_for_distinct` of postgresql adapter to work correctly
    with orders without sort direction modifiers.

    *Nikolay Kondratyev*

*   Keep PostgreSQL `hstore` and `json` attributes as `Hash` in `@attributes`.
    Fixes duplication in combination with `store_accessor`.

    Fixes #15369.

    *Yves Senn*

*   `rake railties:install:migrations` respects the order of railties.

    *Arun Agrawal*


## Rails 4.1.5 (August 18, 2014) ##

*   No changes.


## Rails 4.1.4 (July 2, 2014) ##

*   Fix regression added from the latest security fix.

    *Sean Griffin*, *Matthew Draper*


## Rails 4.1.3 (July 2, 2014) ##

*   Fix SQL Injection Vulnerability in 'range' quoting.

    Fixes CVE-2014-3483

    *Rafael Mendonça França*


## Rails 4.1.2 (June 26, 2014) ##

*   Fix regression on eager loading association based on SQL query rather than
    existing column.

    Fixes #15480.

    *Lauro Caetano*, *Carlos Antonio da Silva*

*   Fix redefine a has_and_belongs_to_many inside inherited class
    Fixing regression case, where redefining the same has_an_belongs_to_many
    definition into a subclass would raise.

    Fixes #14983.

    *arthurnn*

*   Fix has_and_belongs_to_many public reflection.
    When defining a has_and_belongs_to_many, internally we convert that to two has_many.
    But as `reflections` is a public API, people expect to see the right macro.

    Fixes #14682.

    *arthurnn*

*   Fixed serialization for records with an attribute named `format`.

    Fixes #15188.

    *Godfrey Chan*

*   Fixed serialized fields returning serialized data after being updated with
    `update_column`.

    *Simon Hørup Eskildsen*

*   When a `group` is set, `sum`, `size`, `average`, `minimum` and `maximum`
    on a NullRelation should return a Hash.

    *Kuldeep Aggarwal*

*   Fixed polymorphic eager loading when using a String as foreign key.

    Fixes #14734.

    *Lauro Caetano*

*   Fixed the inferred table name of a has_and_belongs_to_many auxiliar
    table inside a schema.

    Fixes #14824

    *Eric Chahin*

*   Fix bug that added `table_name_prefix` and `table_name_suffix` to
    extension names in PostgreSQL when migrating.

    *Joao Carlos*

*   Floats with limit >= 25 that get turned into doubles in MySQL no longer have
    their limit dropped from the schema.

    Fixes #14135.

    *Aaron Nelson*

*   Fix how to calculate associated class name when using namespaced has_and_belongs_to_many
    association.

    Fixes #14709.

    *Kassio Borges*

*   `ActiveRecord::Relation::Merger#filter_binds` now compares equivalent symbols and
    strings in column names as equal.

    This fixes a rare case in which more bind values are passed than there are
    placeholders for them in the generated SQL statement, which can make PostgreSQL
    throw a `StatementInvalid` exception.

    *Nat Budin*

*   Fix `stored_attributes` to correctly merge the details of stored
    attributes defined in parent classes.

    Fixes #14672.

    *Brad Bennett*, *Jessica Yao*, *Lakshmi Parthasarathy*

*   `change_column_default` allows `[]` as argument to `change_column_default`.

    Fixes #11586.

    *Yves Senn*

*   Fix `PostgreSQLAdapter::OID::Float#type_cast` to convert Infinity and
    NaN PostgreSQL values into a native Ruby `Float::INFINITY` and `Float::NAN`

    Example:

        # Before
        Point.create(value: 1.0/0)
        Point.last.value # => 0.0

        # After
        Point.create(value: 1.0/0)
        Point.last.value # => Infinity

    *Innokenty Mikhailov*

*   Allow the PostgreSQL adapter to handle bigserial primary key types again.

    Fixes #10410.

    *Patrick Robertson*

*   Fixed has_and_belongs_to_many's CollectionAssociation size calculation.

    has_and_belongs_to_many should fall back to using the normal CollectionAssociation's
    size calculation if the collection is not cached or loaded.

    Fixes #14913 and #14914.

    *Fred Wu*

*   Revert the behaviour of `ActiveRecord::Relation#join` changed through 4.0 => 4.1 to 4.0.

    In 4.1.0 `Relation#join` is delegated to `Arel#SelectManager`.
    In 4.0 series it is delegated to `Array#join`.

    *Bogdan Gusiev*

*   Log nil binary column values correctly.

    When an object with a binary column is updated with a nil value
    in that column, the SQL logger would throw an exception when trying
    to log that nil value. This only occurs when updating a record
    that already has a non-nil value in that column since an initial nil
    value isn't included in the SQL anyway (at least, when dirty checking
    is enabled.) The column's new value will now be logged as `<NULL binary data>`
    to parallel the existing `<N bytes of binary data>` for non-nil values.

    *James Coleman*

*   Stringify all variables keys of MySQL connection configuration.

    When `sql_mode` variable for MySQL adapters set in configuration as `String`
    was ignored and overwritten by strict mode option.

    Fixes #14895.

    *Paul Nikitochkin*

*   Ensure SQLite3 statements are closed on errors.

    Fixes #13631.

    *Timur Alperovich*

*   Fix excluding lower bounds of PostgreSQL date and int ranges.

    *River MacLeod*, *Yves Senn*

*   When using a custom `join_table` name on a `habtm`, rails was not saving it
    on Reflections. This causes a problem when rails loads fixtures, because it
    uses the reflections to set database with fixtures.

    Fixes #14845.

    *Kassio Borges*

*   `ActiveRecord::Base.no_touching` no longer triggers callbacks or start empty transactions.

    Fixes #14841.

    *Lucas Mazza*

*   Fix name collision with `Array#select!` with `Relation#select!`.

    Fixes #14752.

    *Earl St Sauver*

*   Fixed unexpected behavior for `has_many :through` associations going through a scoped `has_many`.

    If a `has_many` association is adjusted using a scope, and another `has_many :through`
    uses this association, then the scope adjustment is unexpectedly neglected.

    Fixes #14537.

    *Jan Habermann*

*   When a destroyed record is duped, the dup is not `destroyed?`.

    *Kuldeep Aggarwal*

*   Fixed has_many association to make it support irregular inflections.

    Fixes #8928.

    *arthurnn*, *Javier Goizueta*

*   Calling `delete_all` on an unloaded `CollectionProxy` no longer
    generates a SQL statement containing each id of the collection:

    Before:

        DELETE FROM `model` WHERE `model`.`parent_id` = 1
        AND `model`.`id` IN (1, 2, 3...)

    After:

        DELETE FROM `model` WHERE `model`.`parent_id` = 1

    *Eileen M. Uchitelle*, *Aaron Patterson*

*   Fixed a problem where count used with a grouping was not returning a Hash.

    Fixes #14721.

    *Eric Chahin*

*   Do not quote uuid default value on `change_column`.

    Fixes #14604.

    *Eric Chahin*

*   The comparison between `Relation` and `CollectionProxy` should be consistent.

    Example:

        author.posts == Post.where(author_id: author.id)
        # => true
        Post.where(author_id: author.id) == author.posts
        # => true

    Fixes #13506.

    *Lauro Caetano*

*   PostgreSQL adapter only warns once for every missing OID per connection.

    Fixes #14275.

    *Matthew Draper*, *Yves Senn*

*   Fixed error for aggregate methods (`empty?`, `any?`, `count`) with `select`
    which created invalid SQL.

    Fixes #13648.

    *Simon Woker*

*   Fix insertion of records via `has_many :through` association with scope.

    Fixes #3548.

    *Ivan Antropov*

*   Make possible to have an association called `records`.

    Fixes #11645.

    *prathamesh-sonpatki*

*   `to_sql` on an association now matches the query that is actually executed, where it
    could previously have incorrectly accrued additional conditions (e.g. as a result of
    a previous query). CollectionProxy now always defers to the association scope's
    `arel` method so the (incorrect) inherited one should be entirely concealed.

    Fixes #14003.

    *Jefferson Lai*

*   Fixed error when using `with_options` with lambda.

    Fixes #9805.

    *Lauro Caetano*

*   Fixed error when specifying a non-empty default value on a PostgreSQL array column.

    Fixes #10613.

    *Luke Steensen*

*   Fixed error where .persisted? throws SystemStackError for an unsaved model with a
    custom primary key that didn't save due to validation error.

    Fixes #14393.

    *Chris Finne*

*   `rake db:structure:dump` only dumps schema information if the schema
    migration table exists.

    Fixes #14217.

    *Yves Senn*

*   Add support for `Relation` be passed as parameter on `QueryCache#select_all`.

    Fixes #14361.

    *arthurnn*

*   Only save `has_one` associations if record has changes. Previously after save
    related callbacks, such as `#after_commit`, were triggered when the
    `has_one` object did not get saved to the db.

    *Alan Kennedy*


## Rails 4.1.1 (May 6, 2014) ##

*   No changes.


## Rails 4.1.0 (April 8, 2014) ##

*   Fixed a problem where an enum would overwrite values of another enum
    with the same name in an unrelated class.

    Fixes #14607.

    *Evan Whalen*


*   Block a few default Class methods as scope name.

    For instance, this will raise:

        scope :public, -> { where(status: 1) }

    *arthurnn*

*   Deprecate SQLite database URLs containing an
    authority.

    The current "correct" spellings for in-memory, relative, and
    absolute URLs, respectively, are:

        sqlite3::memory:
        sqlite3:relative/path
        sqlite3:/full/path

    The previous spelling (`sqlite3:///relative/path`) continues to work
    as it did in Rails 4.0, but with a deprecation warning: in the next
    release, that spelling will instead be interpreted as an absolute
    path.

    *Matthew Draper*

*   `where.not` adds `references` for `includes` like normal `where` calls do.

    Fixes #14406.

    *Yves Senn*

*   `includes` is able to detect the right preloading strategy when string
    joins are involved.

    Fixes #14109.

    *Aaron Patterson*, *Yves Senn*

*   Fixed error with validation with enum fields for records where the
    value for any enum attribute is always evaluated as 0 during
    uniqueness validation.

    Fixes #14172.

    *Vilius Luneckas* *Ahmed AbouElhamayed*

*   `before_add` callbacks are fired before the record is saved on
    `has_and_belongs_to_many` assocations *and* on `has_many :through`
    associations.  Before this change, `before_add` callbacks would be fired
    before the record was saved on `has_and_belongs_to_many` associations, but
    *not* on `has_many :through` associations.

    Fixes #14144.

*   Fixed STI classes not defining an attribute method if there is a
    conflicting private method defined on its ancestors.

    Fixes #11569.

    *Godfrey Chan*

*   Default scopes are no longer overriden by chained conditions.

    Before this change when you defined a `default_scope` in a model
    it was overriden by chained conditions in the same field. Now it
    is merged like any other scope.

    Before:

        class User < ActiveRecord::Base
          default_scope { where state: 'pending' }
          scope :active, -> { where state: 'active' }
          scope :inactive, -> { where state: 'inactive' }
        end

        User.all
        # SELECT "users".* FROM "users" WHERE "users"."state" = 'pending'

        User.active
        # SELECT "users".* FROM "users" WHERE "users"."state" = 'active'

        User.where(state: 'inactive')
        # SELECT "users".* FROM "users" WHERE "users"."state" = 'inactive'

    After:

        class User < ActiveRecord::Base
          default_scope { where state: 'pending' }
          scope :active, -> { where state: 'active' }
          scope :inactive, -> { where state: 'inactive' }
        end

        User.all
        # SELECT "users".* FROM "users" WHERE "users"."state" = 'pending'

        User.active
        # SELECT "users".* FROM "users" WHERE "users"."state" = 'pending' AND "users"."state" = 'active'

        User.where(state: 'inactive')
        # SELECT "users".* FROM "users" WHERE "users"."state" = 'pending' AND "users"."state" = 'inactive'

    To get the previous behavior it is needed to explicitly remove the
    `default_scope` condition using `unscoped`, `unscope`, `rewhere` or
    `except`.

    Example:

        class User < ActiveRecord::Base
          default_scope { where state: 'pending' }
          scope :active, -> { unscope(where: :state).where(state: 'active') }
          scope :inactive, -> { rewhere state: 'inactive' }
        end

        User.all
        # SELECT "users".* FROM "users" WHERE "users"."state" = 'pending'

        User.active
        # SELECT "users".* FROM "users" WHERE "users"."state" = 'active'

        User.inactive
        # SELECT "users".* FROM "users" WHERE "users"."state" = 'inactive'

*   Perform necessary deeper encoding when hstore is inside an array.

    Fixes #11135.

    *Josh Goodall*, *Genadi Samokovarov*

*   Properly detect if a connection is still active before using it
    in multi-threaded environments.

    Fixes #12867.

    *Kevin Casey*, *Matthew Draper*, *William (B.J.) Snow Orvis*

*   When inverting add_index use the index name if present instead of
    the columns.

    If there are two indices with matching columns and one of them is
    explicitly named then reverting the migration adding the named one
    would instead drop the unnamed one.

    The inversion of add_index will now drop the index by its name if
    it is present.

    *Hubert Dąbrowski*

*   Add flag to disable schema dump after migration.

    Add a config parameter on Active Record named `dump_schema_after_migration`
    which is true by default. Now schema dump does not happen at the
    end of migration rake task if `dump_schema_after_migration` is false.

    *Emil Soman*

*   `find_in_batches`, `find_each`, `Result#each` and `Enumerable#index_by` now
    return an `Enumerator` that can calculate its size.

    See also #13938.

    *Marc-André Lafortune*

*   Make sure transaction state gets reset after a commit operation on the record.

    If a new transaction was open inside a callback, the record was loosing track
    of the transaction level state, and it was leaking that state.

    Fixes #12566.

    *arthurnn*

*   Pass `has_and_belongs_to_many` `:autosave` option to
    the underlying `has_many :through` association.

    Fixes #13923.

    *Yves Senn*

*   PostgreSQL implementation of `SchemaStatements#index_name_exists?`.

    The database agnostic implementation does not detect with indexes that are
    not supported by the ActiveRecord schema dumper. For example, expressions
    indexes would not be detected.

    Fixes #11018.

    *Jonathan Baudanza*

*   Parsing PostgreSQL arrays with empty strings now works correctly.

    Previously, if you tried to parse `{"1","","2","","3"}` the result
    would be `["1","2","3"]`, removing the empty strings from the array,
    which would be incorrect. Now it will correctly produce `["1","","2","","3"]`
    as the result of parsing the above PostgreSQL array.

    Fixes #13907.

    *Maurício Linhares*

*   Associations now raise `ArgumentError` on name conflicts.

    Dangerous association names conflicts include instance or class methods already
    defined by `ActiveRecord::Base`.

    Example:

        class Car < ActiveRecord::Base
          has_many :errors
        end
        # Will raise ArgumentError.

    Fixes #13217.

    *Lauro Caetano*

*   Fix regressions on `select_*` methods.
    When `select_*` methods receive a `Relation` object, they should be able to
    get the arel/binds from it.
    Also fix regressions on `select_rows` that was ignoring the binds.

    Fixes #7538, #12017, #13731, #12056.

    *arthurnn*

*   Active Record objects can now be correctly dumped, loaded and dumped again
    without issues.

    Previously, if you did `YAML.dump`, `YAML.load` and then `YAML.dump` again
    in an Active Record model that used serialization it would fail at the last
    dump due to the fields not being correctly serialized before being dumped
    to YAML. Now it is possible to dump and load the same object as many times
    as needed without any issues.

    Fixes #13861.

    *Maurício Linhares*

*   `find_in_batches` now returns an `Enumerator` when called without a block, so that it
    can be chained with other `Enumerable` methods.

    *Marc-André Lafortune*

*   `enum` now raises on "dangerous" name conflicts.

    Dangerous name conflicts includes instance or class method conflicts
    with methods defined within `ActiveRecord::Base` but not its ancestors,
    as well as conflicts with methods generated by other enums on the same
    class.

    Fixes #13389.

    *Godfrey Chan*

*   `scope` now raises on "dangerous" name conflicts.

    Similar to dangerous attribute methods, a scope name conflict is
    dangerous if it conflicts with an existing class method defined within
    `ActiveRecord::Base` but not its ancestors.

    See also #13389.

    *Godfrey Chan*, *Philippe Creux*

*   Correctly send an user provided statement to a `lock!()` call.

        person.lock! 'FOR SHARE NOWAIT'
        # Before: SELECT * ... LIMIT 1 FOR UPDATE
        # After: SELECT * ... LIMIT 1 FOR SHARE NOWAIT

    Fixes #13788.

    *Maurício Linhares*

*   Handle aliased attributes `select()`, `order()` and `reorder()`.

    *Tsutomu Kuroda*

*   Reset the collection association when calling `reset` on it.

    Before:

        post.comments.loaded? # => true
        post.comments.reset
        post.comments.loaded? # => true

    After:

        post.comments.loaded? # => true
        post.comments.reset
        post.comments.loaded? # => false

    Fixes #13777.

    *Kelsey Schlarman*

*   Make enum fields work as expected with the `ActiveModel::Dirty` API.

    Before this change, using the dirty API would have surprising results:

        conversation = Conversation.new
        conversation.status = :active
        conversation.status = :archived
        conversation.status_was # => 0

    After this change, the same code would result in:

        conversation = Conversation.new
        conversation.status = :active
        conversation.status = :archived
        conversation.status_was # => "active"

    *Rafael Mendonça França*

*   `has_one` and `belongs_to` accessors don't add ORDER BY to the queries
    anymore.

    Since Rails 4.0, we add an ORDER BY in the `first` method to ensure
    consistent results among different database engines. But for singular
    associations this behavior is not needed since we will have one record to
    return. As this ORDER BY option can lead some performance issues we are
    removing it for singular associations accessors.

    Fixes #12623.

    *Rafael Mendonça França*

*   Prepend table name for column names passed to `Relation#select`.

    Example:

        Post.select(:id)
        # Before: => SELECT id FROM "posts"
        # After: => SELECT "posts"."id" FROM "posts"

    *Yves Senn*

*   Fail early with "Primary key not included in the custom select clause"
    in `find_in_batches`.

    Before this patch, the exception was raised after the first batch was
    yielded to the block. This means that you only get it, when you hit the
    `batch_size` treshold. This could shadow the issue in development.

    *Alexander Balashov*

*   Ensure `second` through `fifth` methods act like the `first` finder.

    The famous ordinal Array instance methods defined in ActiveSupport
    (`first`, `second`, `third`, `fourth`, and `fifth`) are now available as
    full-fledged finders in ActiveRecord. The biggest benefit of this is ordering
    of the records returned now defaults to the table's primary key in ascending order.

    Fixes #13743.

    Example:

        User.all.second

        # Before
        # => 'SELECT  "users".* FROM "users"'

        # After
        # => SELECT  "users".* FROM "users"   ORDER BY "users"."id" ASC LIMIT 1 OFFSET 1'

        User.offset(3).second

        # Before
        # => 'SELECT "users".* FROM "users"  LIMIT -1 OFFSET 3' # sqlite3 gem
        # => 'SELECT "users".* FROM "users"  OFFSET 3' # pg gem
        # => 'SELECT `users`.* FROM `users`  LIMIT 18446744073709551615 OFFSET 3' # mysql2 gem

        # After
        # => SELECT  "users".* FROM "users"   ORDER BY "users"."id" ASC LIMIT 1 OFFSET 4'

    *Jason Meller*

*   ActiveRecord states are now correctly restored after a rollback for
    models that did not define any transactional callbacks (i.e.
    `after_commit`, `after_rollback` or `after_create`).

    Fixes #13744.

    *Godfrey Chan*

*   Make `touch` fire the `after_commit` and `after_rollback` callbacks.

    *Harry Brundage*

*   Enable partial indexes for `sqlite >= 3.8.0`.

    See http://www.sqlite.org/partialindex.html

    *Cody Cutrer*

*   Don't try to get the subclass if the inheritance column doesn't exist

    The `subclass_from_attrs` method is called even if the column specified by
    the `inheritance_column` setting doesn't exist. This prevents setting associations
    via the attributes hash if the association name clashes with the value of the setting,
    typically `:type`. This worked previously in Rails 3.2.

    *Ujjwal Thaakar*

*   Enum mappings are now exposed via class methods instead of constants.

    Example:

        class Conversation < ActiveRecord::Base
          enum status: [ :active, :archived ]
        end

    Before:

        Conversation::STATUS # => { "active" => 0, "archived" => 1 }

    After:

        Conversation.statuses # => { "active" => 0, "archived" => 1 }

    *Godfrey Chan*

*   Set `NameError#name` when STI-class-lookup fails.

    *Chulki Lee*

*   Fix bug in `becomes!` when changing from the base model to a STI sub-class.

    Fixes #13272.

    *the-web-dev*, *Yves Senn*

*   Currently Active Record can be configured via the environment variable
    `DATABASE_URL` or by manually injecting a hash of values which is what Rails does,
    reading in `database.yml` and setting Active Record appropriately. Active Record
    expects to be able to use `DATABASE_URL` without the use of Rails, and we cannot
    rip out this functionality without deprecating. This presents a problem though
    when both config is set, and a `DATABASE_URL` is present. Currently the
    `DATABASE_URL` should "win" and none of the values in `database.yml` are
    used. This is somewhat unexpected, if one were to set values such as
    `pool` in the `production:` group of `database.yml` they are ignored.

    There are many ways that Active Record initiates a connection today:

    - Stand Alone (without rails)
      - `rake db:<tasks>`
      - `ActiveRecord.establish_connection`

    - With Rails
      - `rake db:<tasks>`
      - `rails <server> | <console>`
      - `rails dbconsole`

    Now all of these behave exactly the same way. The best way to do
    this is to put all of this logic in one place so it is guaranteed to be used.

    Here is the matrix of how this behavior works:

    ```
    No database.yml
    No DATABASE_URL
    => Error
    ```

    ```
    database.yml present
    No DATABASE_URL
    => Use database.yml configuration
    ```

    ```
    No database.yml
    DATABASE_URL present
    => use DATABASE_URL configuration
    ```

    ```
    database.yml present
    DATABASE_URL present
    => Merged into `url` sub key. If both specify `url` sub key, the `database.yml` `url`
       sub key "wins". If other paramaters `adapter` or `database` are specified in YAML,
       they are discarded as the `url` sub key "wins".
    ```

    Current implementation uses `ActiveRecord::Base.configurations` to resolve and merge
    all connection information before returning. This is achieved through a utility
    class: `ActiveRecord::ConnectionHandling::MergeAndResolveDefaultUrlConfig`.

    To understand the exact behavior of this class, it is best to review the
    behavior in `activerecord/test/cases/connection_adapters/connection_handler_test.rb`.

    *Richard Schneeman*

*   Make `change_column_null` revertable. Fixes #13576.

    *Yves Senn*, *Nishant Modak*, *Prathamesh Sonpatki*

*   Don't create/drop the test database if RAILS_ENV is specified explicitly.

    Previously, when the environment was development, we would always
    create or drop both the test and development databases.

    Now, if RAILS_ENV is explicitly defined as development, we don't create
    the test database.

    *Damien Mathieu*

*   Initialize version on Migration objects so that it can be used in a migration,
    and it will be included in the announce message.

    *Dylan Thacker-Smith*

*   `change_table` now uses the current adapter's `update_table_definition`
    method to retrieve a specific table definition.
    This ensures that `change_table` and `create_table` will use
    similar objects.

    Fixes #13577, #13503.

    *Nishant Modak*, *Prathamesh Sonpatki*, *Rafael Mendonça França*

*   Fixed ActiveRecord::Store nil conversion TypeError when using YAML coder.
    In case the YAML passed as paramter is nil, uses an empty string.

    Fixes #13570.

    *Thales Oliveira*

*   Deprecate unused `ActiveRecord::Base.symbolized_base_class`
    and `ActiveRecord::Base.symbolized_sti_name` without replacement.

    *Yves Senn*

*   Since the `test_help.rb` file in Railties now automatically maintains
    your test schema, the `rake db:test:*` tasks are deprecated. This
    doesn't stop you manually running other tasks on your test database
    if needed:

        rake db:schema:load RAILS_ENV=test

    *Jon Leighton*

*   Fix presence validator for association when the associated record responds to `to_a`.

    *gmarik*

*   Fixed regression on preload/includes with multiple arguments failing in certain conditions,
    raising a NoMethodError internally by calling `reflect_on_association` for `NilClass:Class`.

    Fixes #13437.

    *Vipul A M*, *khustochka*

*   Add the ability to nullify the `enum` column.

     Example:

         class Conversation < ActiveRecord::Base
           enum gender: [:female, :male]
         end

         Conversation::GENDER # => { female: 0, male: 1 }

         # conversation.update! gender: 0
         conversation.female!
         conversation.female? # => true
         conversation.gender  # => "female"

         # conversation.update! gender: nil
         conversation.gender = nil
         conversation.gender.nil? # => true
         conversation.gender      # => nil

     *Amr Tamimi*

*   Connection specification now accepts a "url" key. The value of this
    key is expected to contain a database URL. The database URL will be
    expanded into a hash and merged.

    *Richard Schneeman*

*   An `ArgumentError` is now raised on a call to `Relation#where.not(nil)`.

    Example:

        User.where.not(nil)

        # Before
        # => 'SELECT `users`.* FROM `users`  WHERE (NOT (NULL))'

        # After
        # => ArgumentError, 'Invalid argument for .where.not(), got nil.'

    *Kuldeep Aggarwal*

*   Deprecated use of string argument as a configuration lookup in
    `ActiveRecord::Base.establish_connection`. Instead, a symbol must be given.

    *José Valim*

*   Fixed `update_column`, `update_columns`, and `update_all` to correctly serialize
    values for `array`, `hstore` and `json` column types in PostgreSQL.

    Fixes #12261.

    *Tadas Tamosauskas*, *Carlos Antonio da Silva*

*   Do not consider PostgreSQL array columns as number or text columns.

    The code uses these checks in several places to know what to do with a
    particular column, for instance AR attribute query methods has a branch
    like this:

        if column.number?
          !value.zero?
        end

    This should never be true for array columns, since it would be the same
    as running [].zero?, which results in a NoMethodError exception.

    Fixing this by ensuring that array columns in PostgreSQL never return
    true for number?/text? checks.

    *Carlos Antonio da Silva*

*   When connecting to a non-existant database, the error:
    `ActiveRecord::NoDatabaseError` will now be raised. When being used with Rails
    the error message will include information on how to create a database:
    `rake db:create`. Supported adapters: postgresql, mysql, mysql2, sqlite3

    *Richard Schneeman*

*   Do not raise `'cannot touch on a new record object'` exception on destroying
    already destroyed `belongs_to` association with `touch: true` option.

    Fixes #13445.

    Example:

        # Given Comment has belongs_to :post, touch: true
        comment.post.destroy
        comment.destroy # no longer raises an error

    *Paul Nikitochkin*

*   Fix a bug when assigning an array containing string numbers to a
    PostgreSQL integer array column.

    Fixes #13444.

    Example:

        # Given Book#ratings is of type :integer, array: true
        Book.new(ratings: [1, 2]) # worked before
        Book.new(ratings: ['1', '2']) # now works as well

    *Damien Mathieu*

*   Fix `PostgreSQL` insert to properly extract table name from multiline string SQL.

    Previously, executing an insert SQL in `PostgreSQL` with a command like this:

        insert into articles(
          number)
        values(
          5152
        )

    would not work because the adapter was unable to extract the correct `articles`
    table name.

    *Kuldeep Aggarwal*

*   Correctly escape PostgreSQL arrays.

    Fixes: CVE-2014-0080

*   `Relation` no longer has mutator methods like `#map!` and `#delete_if`. Convert
    to an `Array` by calling `#to_a` before using these methods.

    It intends to prevent odd bugs and confusion in code that call mutator
    methods directly on the `Relation`.

    Example:

        # Instead of this
        Author.where(name: 'Hank Moody').compact!

        # Now you have to do this
        authors = Author.where(name: 'Hank Moody').to_a
        authors.compact!

    *Lauro Caetano*

*   Better support for `where()` conditions that use a `belongs_to`
    association name.

    Using the name of an association in `where` previously worked only
    if the value was a single `ActiveRecord::Base` object. e.g.

        Post.where(author: Author.first)

    Any other values, including `nil`, would cause invalid SQL to be
    generated. This change supports arguments in the `where` query
    conditions where the key is a `belongs_to` association name and the
    value is `nil`, an `Array` of `ActiveRecord::Base` objects, or an
    `ActiveRecord::Relation` object.

        class Post < ActiveRecord::Base
          belongs_to :author
        end

    `nil` value finds records where the association is not set:

        Post.where(author: nil)
        # SELECT "posts".* FROM "posts" WHERE "posts"."author_id" IS NULL

    `Array` values find records where the association foreign key
    matches the ids of the passed ActiveRecord models, resulting
    in the same query as `Post.where(author_id: [1,2])`:

        authors_array = [Author.find(1), Author.find(2)]
        Post.where(author: authors_array)
        # SELECT "posts".* FROM "posts" WHERE "posts"."author_id" IN (1, 2)

    `ActiveRecord::Relation` values find records using the same
    query as `Post.where(author_id: Author.where(last_name: "Emde"))`

        Post.where(author: Author.where(last_name: "Emde"))
        # SELECT "posts".* FROM "posts"
        # WHERE "posts"."author_id" IN (
        #   SELECT "authors"."id" FROM "authors"
        #   WHERE "authors"."last_name" = 'Emde')

    Polymorphic `belongs_to` associations will continue to be handled
    appropriately, with the polymorphic `association_type` field added
    to the query to match the base class of the value. This feature
    previously only worked when the value was a single `ActveRecord::Base`.

        class Post < ActiveRecord::Base
          belongs_to :author, polymorphic: true
        end

        Post.where(author: Author.where(last_name: "Emde"))
        # Generates a query similar to:
        Post.where(author_id: Author.where(last_name: "Emde"), author_type: "Author")

    *Martin Emde*

*   Respect temporary option when dropping tables with MySQL.

    Normal DROP TABLE also works, but commits the transaction.

        drop_table :temporary_table, temporary: true

    *Cody Cutrer*

*   Add option to create tables from a query.

        create_table(:long_query, temporary: true,
          as: "SELECT * FROM orders INNER JOIN line_items ON order_id=orders.id")

    Generates:

        CREATE TEMPORARY TABLE long_query AS
          SELECT * FROM orders INNER JOIN line_items ON order_id=orders.id

    *Cody Cutrer*

*   `db:test:clone` and `db:test:prepare` must load Rails environment.

    `db:test:clone` and `db:test:prepare` use `ActiveRecord::Base`. configurations,
    so we need to load the Rails environment, otherwise the config wont be in place.

    *arthurnn*

*   Use the right column to type cast grouped calculations with custom expressions.

    Fixes #13230.

    Example:

        # Before
        Account.group(:firm_name).sum('0.01 * credit_limit')
        # => { '37signals' => '0.5' }

        # After
        Account.group(:firm_name).sum('0.01 * credit_limit')
        # => { '37signals' => 0.5 }

    *Paul Nikitochkin*

*   Polymorphic `belongs_to` associations with the `touch: true` option set update the timestamps of
    the old and new owner correctly when moved between owners of different types.

    Example:

        class Rating < ActiveRecord::Base
          belongs_to :rateable, polymorphic: true, touch: true
        end

        rating = Rating.create rateable: Song.find(1)
        rating.update_attributes rateable: Book.find(2) # => timestamps of Song(1) and Book(2) are updated

    *Severin Schoepke*

*   Improve formatting of migration exception messages: make them easier to read
    with line breaks before/after, and improve the error for pending migrations.

    *John Bachir*

*   Fix `last` with `offset` to return the proper record instead of always the last one.

    Example:

        Model.offset(4).last
        # => returns the 4th record from the end.

    Fixes #7441.

    *kostya*, *Lauro Caetano*

*   `type_to_sql` returns a `String` for unmapped columns. This fixes an error
    when using unmapped PostgreSQL array types.

    Example:

        change_colum :table, :column, :bigint, array: true

    Fixes #13146.

    *Jens Fahnenbruck*, *Yves Senn*

*   Fix `QueryCache` to work with nested blocks, so that it will only clear the existing cache
    after leaving the outer block instead of clearing it right after the inner block is finished.

    *Vipul A M*

*   The ERB in fixture files is no longer evaluated in the context of the main
    object. Helper methods used by multiple fixtures should be defined on the
    class object returned by `ActiveRecord::FixtureSet.context_class`.

    *Victor Costan*

*   Previously, the `has_one` macro incorrectly accepted the `counter_cache`
    option, but never actually supported it. Now it will raise an `ArgumentError`
    when using `has_one` with `counter_cache`.

    *Godfrey Chan*

*   Implement `rename_index` natively for MySQL >= 5.7.

    *Cody Cutrer*

*   Fix bug when validating the uniqueness of an aliased attribute.

    Fixes #12402.

    *Lauro Caetano*

*   Update counter cache on a `has_many` relationship regardless of default scope.

    Fixes #12952.

    *Uku Taht*

*   `rename_index` adds the new index before removing the old one. This allows to
    rename indexes on columns with a foreign key and prevents the following error:

        Cannot drop index 'index_engines_on_car_id': needed in a foreign key constraint

    *Cody Cutrer*, *Yves Senn*

*   Raise `ActiveRecord::RecordNotDestroyed` when a replaced child
    marked with `dependent: destroy` fails to be destroyed.

    Fixes #12812.

    *Brian Thomas Storti*

*   Fix validation on uniqueness of empty association.

    *Evgeny Li*

*   Make `ActiveRecord::Relation#unscope` affect relations it is merged in to.

    *Jon Leighton*

*   Use strings to represent non-string `order_values`.

    *Yves Senn*

*   Checks to see if the record contains the foreign key to set the inverse automatically.

    *Edo Balvers*

*   Added `ActiveRecord::Base.to_param` for convenient "pretty" URLs derived from a model's attribute or method.

    Example:

        class User < ActiveRecord::Base
          to_param :name
        end

        user = User.find_by(name: 'Fancy Pants')
        user.id       # => 123
        user.to_param # => "123-fancy-pants"

    *Javan Makhmali*

*   Added `ActiveRecord::Base.no_touching`, which allows ignoring touch on models.

    Example:

        Post.no_touching do
          Post.first.touch
        end

    *Sam Stephenson*, *Damien Mathieu*

*   Prevent the counter cache from being decremented twice when destroying
    a record on a `has_many :through` association.

    Fixes #11079.

    *Dmitry Dedov*

*   Unify boolean type casting for `MysqlAdapter` and `Mysql2Adapter`.
    `type_cast` will return `1` for `true` and `0` for `false`.

    Fixes #11119.

    *Adam Williams*, *Yves Senn*

*   Fix bug where `has_one` association record update result in crash, when replaced with itself.

    Fixes #12834.

    *Denis Redozubov*, *Sergio Cambra*

*   Log bind variables after they are type casted. This makes it more
    transparent what values are actually sent to the database.

        irb(main):002:0> Event.find("im-no-integer")
        # Before: ... WHERE "events"."id" = $1 LIMIT 1  [["id", "im-no-integer"]]
        # After: ... WHERE "events"."id" = $1 LIMIT 1  [["id", 0]]

    *Yves Senn*

*   Fix uninitialized constant `TransactionState` error when `Marshall.load` is used on an Active Record result.

    Fixes #12790.

    *Jason Ayre*

*   `.unscope` now removes conditions specified in `default_scope`.

    *Jon Leighton*

*   Added `ActiveRecord::QueryMethods#rewhere` which will overwrite an existing, named where condition.

    Examples:

        Post.where(trashed: true).where(trashed: false)                       #=> WHERE `trashed` = 1 AND `trashed` = 0
        Post.where(trashed: true).rewhere(trashed: false)                     #=> WHERE `trashed` = 0
        Post.where(active: true).where(trashed: true).rewhere(trashed: false) #=> WHERE `active` = 1 AND `trashed` = 0

    *DHH*

*   Extend `ActiveRecord::Base#cache_key` to take an optional list of timestamp attributes of which the highest will be used.

    Example:

        # last_reviewed_at will be used, if that's more recent than updated_at, or vice versa
        Person.find(5).cache_key(:updated_at, :last_reviewed_at)

    *DHH*

*   Added `ActiveRecord::Base#enum` for declaring enum attributes where the values map to integers in the database, but can be queried by name.

    Example:

        class Conversation < ActiveRecord::Base
          enum status: [:active, :archived]
        end

        Conversation::STATUS # => { active: 0, archived: 1 }

        # conversation.update! status: 0
        conversation.active!
        conversation.active? # => true
        conversation.status  # => "active"

        # conversation.update! status: 1
        conversation.archived!
        conversation.archived? # => true
        conversation.status    # => "archived"

        # conversation.update! status: 1
        conversation.status = :archived

    *DHH*

*   `ActiveRecord::Base#attribute_for_inspect` now truncates long arrays (more than 10 elements).

    *Jan Bernacki*

*   Allow for the name of the `schema_migrations` table to be configured.

    *Jerad Phelps*

*   Do not add to scope includes values from through associations.
    Fixed bug when providing `includes` in through association scope, and fetching targets.

    Example:

        class Vendor < ActiveRecord::Base
          has_many :relationships, -> { includes(:user) }
          has_many :users, through: :relationships
        end

        vendor = Vendor.first

        # Before

        vendor.users.to_a # => Raises exception: not found `:user` for `User`

        # After

        vendor.users.to_a # => No exception is raised

    Fixes #12242, #9517, #10240.

    *Paul Nikitochkin*

*   Type cast json values on write, so that the value is consistent
    with reading from the database.

    Example:

        x = JsonDataType.new tags: {"string" => "foo", :symbol => :bar}

        # Before:
        x.tags # => {"string" => "foo", :symbol => :bar}

        # After:
        x.tags # => {"string" => "foo", "symbol" => "bar"}

    *Severin Schoepke*

*   `ActiveRecord::Store` works together with PostgreSQL `hstore` columns.

    Fixes #12452.

    *Yves Senn*

*   Fix bug where `ActiveRecord::Store` used a global `Hash` to keep track of
    all registered `stored_attributes`. Now every subclass of
    `ActiveRecord::Base` has it's own `Hash`.

    *Yves Senn*

*   Save `has_one` association when primary key is manually set.

    Fixes #12302.

    *Lauro Caetano*

*    Allow any version of BCrypt when using `has_secure_password`.

     *Mike Perham*

*    Sub-query generated for `Relation` passed as array condition did not take in account
     bind values and have invalid syntax.

     Generate sub-query with inline bind values.

     Fixes #12586.

     *Paul Nikitochkin*

*   Fix a bug where rake db:structure:load crashed when the path contained
    spaces.

    *Kevin Mook*

*   `ActiveRecord::QueryMethods#unscope` unscopes negative equality

    Allows you to call `#unscope` on a relation with negative equality
    operators, i.e. `Arel::Nodes::NotIn` and `Arel::Nodes::NotEqual` that have
    been generated through the use of `where.not`.

    *Eric Hankins*

*   Raise an exception when model without primary key calls `.find_with_ids`.

    *Shimpei Makimoto*

*   Make `Relation#empty?` use `exists?` instead of `count`.

    *Szymon Nowak*

*   `rake db:structure:dump` no longer crashes when the port was specified as `Fixnum`.

    *Kenta Okamoto*

*   `NullRelation#pluck` takes a list of columns

    The method signature in `NullRelation` was updated to mimic that in
    `Calculations`.

    *Derek Prior*

*   `scope_chain` should not be mutated for other reflections.

    Currently `scope_chain` uses same array for building different
    `scope_chain` for different associations. During processing
    these arrays are sometimes mutated and because of in-place
    mutation the changed `scope_chain` impacts other reflections.

    Fix is to dup the value before adding to the `scope_chain`.

    Fixes #3882.

    *Neeraj Singh*

*   Prevent the inversed association from being reloaded on save.

    Fixes #9499.

    *Dmitry Polushkin*

*   Generate subquery for `Relation` if it passed as array condition for `where`
    method.

    Example:

        # Before
        Blog.where('id in (?)', Blog.where(id: 1))
        # =>  SELECT "blogs".* FROM "blogs"  WHERE "blogs"."id" = 1
        # =>  SELECT "blogs".* FROM "blogs"  WHERE (id IN (1))

        # After
        Blog.where('id in (?)', Blog.where(id: 1).select(:id))
        # =>  SELECT "blogs".* FROM "blogs"
        #     WHERE "blogs"."id" IN (SELECT "blogs"."id" FROM "blogs"  WHERE "blogs"."id" = 1)

    Fixes #12415.

    *Paul Nikitochkin*

*   For missed association exception message
    which is raised in `ActiveRecord::Associations::Preloader` class
    added owner record class name in order to simplify to find problem code.

    *Paul Nikitochkin*

*   `has_and_belongs_to_many` is now transparently implemented in terms of
    `has_many :through`.  Behavior should remain the same, if not, it is a bug.

*   `create_savepoint`, `rollback_to_savepoint` and `release_savepoint` accept
    a savepoint name.

    *Yves Senn*

*   Make `next_migration_number` accessible for third party generators.

    *Yves Senn*

*   Objects instantiated using a null relationship will now retain the
    attributes of the where clause.

    Fixes #11676, #11675, #11376.

    *Paul Nikitochkin*, *Peter Brown*, *Nthalk*

*   Fixed `ActiveRecord::Associations::CollectionAssociation#find`
    when using `has_many` association with `:inverse_of` and finding an array of one element,
    it should return an array of one element too.

    *arthurnn*

*   Callbacks on has_many should access the in memory parent if a inverse_of is set.

    *arthurnn*

*   `ActiveRecord::ConnectionAdapters.string_to_time` respects
    string with timezone (e.g. Wed, 04 Sep 2013 20:30:00 JST).

    Fixes #12278.

    *kennyj*

*   Calling `update_attributes` will now throw an `ArgumentError` whenever it
    gets a `nil` argument. More specifically, it will throw an error if the
    argument that it gets passed does not respond to to `stringify_keys`.

    Example:

        @my_comment.update_attributes(nil)  # => raises ArgumentError

    *John Wang*

*   Deprecate `quoted_locking_column` method, which isn't used anywhere.

    *kennyj*

*   Migration dump UUID default functions to schema.rb.

    Fixes #10751.

    *kennyj*

*   Fixed a bug in `ActiveRecord::Associations::CollectionAssociation#find_by_scan`
    when using `has_many` association with `:inverse_of` option and UUID primary key.

    Fixes #10450.

    *kennyj*

*   Fix: joins association, with defined in the scope block constraints by using several
    where constraints and at least of them is not `Arel::Nodes::Equality`,
    generates invalid SQL expression.

    Fixes #11963.

    *Paul Nikitochkin*

*   `CollectionAssociation#first`/`#last` (e.g. `has_many`) use a `LIMIT`ed
    query to fetch results rather than loading the entire collection.

    *Lann Martin*

*   Make possible to run SQLite rake tasks without the `Rails` constant defined.

    *Damien Mathieu*

*   Allow Relation#from to accept other relations with bind values.

    *Ryan Wallace*

*   Fix inserts with prepared statements disabled.

    Fixes #12023.

    *Rafael Mendonça França*

*   Setting a has_one association on a new record no longer causes an empty
    transaction.

    *Dylan Thacker-Smith*

*   Fix `AR::Relation#merge` sometimes failing to preserve `readonly(false)` flag.

    *thedarkone*

*   Re-use `order` argument pre-processing for `reorder`.

    *Paul Nikitochkin*

*   Fix PredicateBuilder so polymorphic association keys in `where` clause can
    accept objects other than direct descendants of `ActiveRecord::Base` (decorated
    models, for example).

    *Mikhail Dieterle*

*   PostgreSQL adapter recognizes negative money values formatted with
    parentheses (eg. `($1.25) # => -1.25`)).
    Fixes #11899.

    *Yves Senn*

*   Stop interpreting SQL 'string' columns as :string type because there is no
    common STRING datatype in SQL.

    *Ben Woosley*

*   `ActiveRecord::FinderMethods#exists?` returns `true`/`false` in all cases.

    *Xavier Noria*

*   Assign inet/cidr attribute with `nil` value for invalid address.

    Example:

        record = User.new
        record.logged_in_from_ip # is type of an inet or a cidr

        # Before:
        record.logged_in_from_ip = 'bad ip address' # raise exception

        # After:
        record.logged_in_from_ip = 'bad ip address' # do not raise exception
        record.logged_in_from_ip # => nil
        record.logged_in_from_ip_before_type_cast # => 'bad ip address'

    *Paul Nikitochkin*

*   `add_to_target` now accepts a second optional `skip_callbacks` argument

    If truthy, it will skip the :before_add and :after_add callbacks.

    *Ben Woosley*

*   Fix interactions between `:before_add` callbacks and nested attributes
    assignment of `has_many` associations, when the association was not
    yet loaded:

    - A `:before_add` callback was being called when a nested attributes
      assignment assigned to an existing record.

    - Nested Attributes assignment did not affect the record in the
      association target when a `:before_add` callback triggered the
      loading of the association

    *Jörg Schray*

*   Allow enable_extension migration method to be revertible.

    *Eric Tipton*

*   Type cast hstore values on write, so that the value is consistent
    with reading from the database.

    Example:

        x = Hstore.new tags: {"bool" => true, "number" => 5}

        # Before:
        x.tags # => {"bool" => true, "number" => 5}

        # After:
        x.tags # => {"bool" => "true", "number" => "5"}

    *Yves Senn* , *Severin Schoepke*

*   Fix multidimensional PostgreSQL arrays containing non-string items.

    *Yves Senn*

*   Fixes bug when using includes combined with select, the select statement was overwritten.

    Fixes #11773.

    *Edo Balvers*

*   Load fixtures from linked folders.

    *Kassio Borges*

*   Create a directory for sqlite3 file if not present on the system.

    *Richard Schneeman*

*   Removed redundant override of `xml` column definition for PostgreSQL,
    in order to use `xml` column type instead of `text`.

    *Paul Nikitochkin*, *Michael Nikitochkin*

*   Revert `ActiveRecord::Relation#order` change that make new order
    prepend the old one.

    Before:

        User.order("name asc").order("created_at desc")
        # SELECT * FROM users ORDER BY created_at desc, name asc

    After:

        User.order("name asc").order("created_at desc")
        # SELECT * FROM users ORDER BY name asc, created_at desc

    This also affects order defined in `default_scope` or any kind of associations.

*   Add ability to define how a class is converted to Arel predicates.
    For example, adding a very vendor specific regex implementation:

        regex_handler = proc do |column, value|
          Arel::Nodes::InfixOperation.new('~', column, value.source)
        end
        ActiveRecord::PredicateBuilder.register_handler(Regexp, regex_handler)

    *Sean Griffin & @joannecheng*

*   Don't allow `quote_value` to be called without a column.

    Some adapters require column information to do their job properly.
    By enforcing the provision of the column for this internal method
    we ensure that those using adapters that require column information
    will always get the proper behavior.

    *Ben Woosley*

*   When using optimistic locking, `update` was not passing the column to `quote_value`
    to allow the connection adapter to properly determine how to quote the value. This was
    affecting certain databases that use specific column types.

    Fixes #6763.

    *Alfred Wong*

*   rescue from all exceptions in `ConnectionManagement#call`

    Fixes #11497.

    As `ActiveRecord::ConnectionAdapters::ConnectionManagement` middleware does
    not rescue from Exception (but only from StandardError), the Connection
    Pool quickly runs out of connections when multiple erroneous Requests come
    in right after each other.

    Rescuing from all exceptions and not just StandardError, fixes this
    behaviour.

    *Vipul A M*

*   `change_column` for PostgreSQL adapter respects the `:array` option.

    *Yves Senn*

*   Remove deprecation warning from `attribute_missing` for attributes that are columns.

    *Arun Agrawal*

*   Remove extra decrement of transaction deep level.

    Fixes #4566.

    *Paul Nikitochkin*

*   Reset @column_defaults when assigning `locking_column`.
    We had a potential problem. For example:

      class Post < ActiveRecord::Base
        self.column_defaults  # if we call this unintentionally before setting locking_column ...
        self.locking_column = 'my_locking_column'
      end

      Post.column_defaults["my_locking_column"]
      => nil # expected value is 0 !

    *kennyj*

*   Remove extra select and update queries on save/touch/destroy ActiveRecord model
    with belongs to reflection with option `touch: true`.

    Fixes #11288.

    *Paul Nikitochkin*

*   Remove deprecated nil-passing to the following `SchemaCache` methods:
    `primary_keys`, `tables`, `columns` and `columns_hash`.

    *Yves Senn*

*   Remove deprecated block filter from `ActiveRecord::Migrator#migrate`.

    *Yves Senn*

*   Remove deprecated String constructor from `ActiveRecord::Migrator`.

    *Yves Senn*

*   Remove deprecated `scope` use without passing a callable object.

    *Arun Agrawal*

*   Remove deprecated `transaction_joinable=` in favor of `begin_transaction`
    with `:joinable` option.

    *Arun Agrawal*

*   Remove deprecated `decrement_open_transactions`.

    *Arun Agrawal*

*   Remove deprecated `increment_open_transactions`.

    *Arun Agrawal*

*   Remove deprecated `PostgreSQLAdapter#outside_transaction?`
    method. You can use `#transaction_open?` instead.

    *Yves Senn*

*   Remove deprecated `ActiveRecord::Fixtures.find_table_name` in favor of
    `ActiveRecord::Fixtures.default_fixture_model_name`.

    *Vipul A M*

*   Removed deprecated `columns_for_remove` from `SchemaStatements`.

    *Neeraj Singh*

*   Remove deprecated `SchemaStatements#distinct`.

    *Francesco Rodriguez*

*   Move deprecated `ActiveRecord::TestCase` into the rails test
    suite. The class is no longer public and is only used for internal
    Rails tests.

    *Yves Senn*

*   Removed support for deprecated option `:restrict` for `:dependent`
    in associations.

    *Neeraj Singh*

*   Removed support for deprecated `delete_sql` in associations.

    *Neeraj Singh*

*   Removed support for deprecated `insert_sql` in associations.

    *Neeraj Singh*

*   Removed support for deprecated `finder_sql` in associations.

    *Neeraj Singh*

*   Support array as root element in JSON fields.

    *Alexey Noskov & Francesco Rodriguez*

*   Removed support for deprecated `counter_sql` in associations.

    *Neeraj Singh*

*   Do not invoke callbacks when `delete_all` is called on collection.

    Method `delete_all` should not be invoking callbacks and this
    feature was deprecated in Rails 4.0. This is being removed.
    `delete_all` will continue to honor the `:dependent` option. However
    if `:dependent` value is `:destroy` then the `:delete_all` deletion
    strategy for that collection will be applied.

    User can also force a deletion strategy by passing parameter to
    `delete_all`. For example you can do `@post.comments.delete_all(:nullify)`.

    *Neeraj Singh*

*   Calling default_scope without a proc will now raise `ArgumentError`.

    *Neeraj Singh*

*   Removed deprecated method `type_cast_code` from Column.

    *Neeraj Singh*

*   Removed deprecated options `delete_sql` and `insert_sql` from HABTM
    association.

    Removed deprecated options `finder_sql` and `counter_sql` from
    collection association.

    *Neeraj Singh*

*   Remove deprecated `ActiveRecord::Base#connection` method.
    Make sure to access it via the class.

    *Yves Senn*

*   Remove deprecation warning for `auto_explain_threshold_in_seconds`.

    *Yves Senn*

*   Remove deprecated `:distinct` option from `Relation#count`.

    *Yves Senn*

*   Removed deprecated methods `partial_updates`, `partial_updates?` and
    `partial_updates=`.

    *Neeraj Singh*

*   Removed deprecated method `scoped`.

    *Neeraj Singh*

*   Removed deprecated method `default_scopes?`.

    *Neeraj Singh*

*   Remove implicit join references that were deprecated in 4.0.

    Example:

        # before with implicit joins
        Comment.where('posts.author_id' => 7)

        # after
        Comment.references(:posts).where('posts.author_id' => 7)

    *Yves Senn*

*   Apply default scope when joining associations. For example:

        class Post < ActiveRecord::Base
          default_scope -> { where published: true }
        end

        class Comment
          belongs_to :post
        end

    When calling `Comment.joins(:post)`, we expect to receive only
    comments on published posts, since that is the default scope for
    posts.

    Before this change, the default scope from `Post` was not applied,
    so we'd get comments on unpublished posts.

    *Jon Leighton*

*   Remove `activerecord-deprecated_finders` as a dependency.

    *Łukasz Strzałkowski*

*   Remove Oracle / Sqlserver / Firebird database tasks that were deprecated in 4.0.

    *kennyj*

*   `find_each` now returns an `Enumerator` when called without a block, so that it
    can be chained with other `Enumerable` methods.

    *Ben Woosley*

*   `ActiveRecord::Result.each` now returns an `Enumerator` when called without
     a block, so that it can be chained with other `Enumerable` methods.

    *Ben Woosley*

*   Flatten merged join_values before building the joins.

    While joining_values special treatment is given to string values.
    By flattening the array it ensures that string values are detected
    as strings and not arrays.

    Fixes #10669.

    *Neeraj Singh and iwiznia*

*   Do not load all child records for inverse case.

    currently `post.comments.find(Comment.first.id)` would load all
    comments for the given post to set the inverse association.

    This has a huge performance penalty. Because if post has 100k
    records and all these 100k records would be loaded in memory
    even though the comment id was supplied.

    Fix is to use in-memory records only if loaded? is true. Otherwise
    load the records using full sql.

    Fixes #10509.

    *Neeraj Singh*

*   `inspect` on Active Record model classes does not initiate a
    new connection. This means that calling `inspect`, when the
    database is missing, will no longer raise an exception.
    Fixes #10936.

    Example:

        Author.inspect # => "Author(no database connection)"

    *Yves Senn*

*   Handle single quotes in PostgreSQL default column values.
    Fixes #10881.

    *Dylan Markow*

*   Log the sql that is actually sent to the database.

    If I have a query that produces sql
    `WHERE "users"."name" = 'a         b'` then in the log all the
    whitespace is being squeezed. So the sql that is printed in the
    log is `WHERE "users"."name" = 'a b'`.

    Do not squeeze whitespace out of sql queries. Fixes #10982.

    *Neeraj Singh*

*   Fixture setup no longer depends on `ActiveRecord::Base.configurations`.
    This is relevant when `ENV["DATABASE_URL"]` is used in place of a `database.yml`.

    *Yves Senn*

*   Fix mysql2 adapter raises the correct exception when executing a query on a
    closed connection.

    *Yves Senn*

*   Ambiguous reflections are on :through relationships are no longer supported.
    For example, you need to change this:

        class Author < ActiveRecord::Base
          has_many :posts
          has_many :taggings, through: :posts
        end

        class Post < ActiveRecord::Base
          has_one :tagging
          has_many :taggings
        end

        class Tagging < ActiveRecord::Base
        end

    To this:

        class Author < ActiveRecord::Base
          has_many :posts
          has_many :taggings, through: :posts, source: :tagging
        end

        class Post < ActiveRecord::Base
          has_one :tagging
          has_many :taggings
        end

        class Tagging < ActiveRecord::Base
        end

    *Aaron Patterson*

*   Remove column restrictions for `count`, let the database raise if the SQL is
    invalid. The previous behavior was untested and surprising for the user.
    Fixes #5554.

    Example:

        User.select("name, username").count
        # Before => SELECT count(*) FROM users
        # After => ActiveRecord::StatementInvalid

        # you can still use `count(:all)` to perform a query unrelated to the
        # selected columns
        User.select("name, username").count(:all) # => SELECT count(*) FROM users

    *Yves Senn*

*   Rails now automatically detects inverse associations. If you do not set the
    `:inverse_of` option on the association, then Active Record will guess the
    inverse association based on heuristics.

    Note that automatic inverse detection only works on `has_many`, `has_one`,
    and `belongs_to` associations. Extra options on the associations will
    also prevent the association's inverse from being found automatically.

    The automatic guessing of the inverse association uses a heuristic based
    on the name of the class, so it may not work for all associations,
    especially the ones with non-standard names.

    You can turn off the automatic detection of inverse associations by setting
    the `:inverse_of` option to `false` like so:

        class Taggable < ActiveRecord::Base
          belongs_to :tag, inverse_of: false
        end

    *John Wang*

*   Fix `add_column` with `array` option when using PostgreSQL. Fixes #10432.

    *Adam Anderson*

*   Usage of `implicit_readonly` is being removed`. Please use `readonly` method
    explicitly to mark records as `readonly.
    Fixes #10615.

    Example:

        user = User.joins(:todos).select("users.*, todos.title as todos_title").readonly(true).first
        user.todos_title = 'clean pet'
        user.save! # will raise error

    *Yves Senn*

*   Fix the `:primary_key` option for `has_many` associations.

    Fixes #10693.

    *Yves Senn*

*   Fix bug where tiny types are incorrectly coerced as boolean when the length is more than 1.

    Fixes #10620.

    *Aaron Patterson*

*   Also support extensions in PostgreSQL 9.1. This feature has been supported since 9.1.

    *kennyj*

*   Deprecate `ConnectionAdapters::SchemaStatements#distinct`,
    as it is no longer used by internals.

    *Ben Woosley*

*   Fix pending migrations error when loading schema and `ActiveRecord::Base.table_name_prefix`
    is not blank.

    Call `assume_migrated_upto_version` on connection to prevent it from first
    being picked up in `method_missing`.

    In the base class, `Migration`, `method_missing` expects the argument to be a
    table name, and calls `proper_table_name` on the arguments before sending to
    `connection`. If `table_name_prefix` or `table_name_suffix` is used, the schema
    version changes to `prefix_version_suffix`, breaking `rake test:prepare`.

    Fixes #10411.

    *Kyle Stevens*

*   Method `read_attribute_before_type_cast` should accept input as symbol.

    *Neeraj Singh*

*   Confirm a record has not already been destroyed before decrementing counter cache.

    *Ben Tucker*

*   Fixed a bug in `ActiveRecord#sanitize_sql_hash_for_conditions` in which
    `self.class` is an argument to `PredicateBuilder#build_from_hash`
    causing `PredicateBuilder` to call non-existent method
    `Class#reflect_on_association`.

    *Zach Ohlgren*

*   While removing index if column option is missing then raise IrreversibleMigration exception.

    Following code should raise `IrreversibleMigration`. But the code was
    failing since options is an array and not a hash.

        def change
          change_table :users do |t|
            t.remove_index [:name, :email]
          end
        end

    Fix was to check if the options is a Hash before operating on it.

    Fixes #10419.

    *Neeraj Singh*

*   Do not overwrite manually built records during one-to-one nested attribute assignment

    For one-to-one nested associations, if you build the new (in-memory)
    child object yourself before assignment, then the NestedAttributes
    module will not overwrite it, e.g.:

        class Member < ActiveRecord::Base
          has_one :avatar
          accepts_nested_attributes_for :avatar

          def avatar
            super || build_avatar(width: 200)
          end
        end

        member = Member.new
        member.avatar_attributes = {icon: 'sad'}
        member.avatar.width # => 200

    *Olek Janiszewski*

*   fixes bug introduced by #3329. Now, when autosaving associations,
    deletions happen before inserts and saves. This prevents a 'duplicate
    unique value' database error that would occur if a record being created had
    the same value on a unique indexed field as that of a record being destroyed.

    *Johnny Holton*

*   Handle aliased attributes in ActiveRecord::Relation.

    When using symbol keys, ActiveRecord will now translate aliased attribute names to the actual column name used in the database:

    With the model

        class Topic
          alias_attribute :heading, :title
        end

    The call

        Topic.where(heading: 'The First Topic')

    should yield the same result as

        Topic.where(title: 'The First Topic')

    This also applies to ActiveRecord::Relation::Calculations calls such as `Model.sum(:aliased)` and `Model.pluck(:aliased)`.

    This will not work with SQL fragment strings like `Model.sum('DISTINCT aliased')`.

    *Godfrey Chan*

*   Mute `psql` output when running rake db:schema:load.

    *Godfrey Chan*

*   Trigger a save on `has_one association=(associate)` when the associate contents have changed.

    Fixes #8856.

    *Chris Thompson*

*   Abort a rake task when missing db/structure.sql like `db:schema:load` task.

    *kennyj*

*   rake:db:test:prepare falls back to original environment after execution.

    *Slava Markevich*

Please check [4-0-stable](https://github.com/rails/rails/blob/4-0-stable/activerecord/CHANGELOG.md) for previous changes.<|MERGE_RESOLUTION|>--- conflicted
+++ resolved
@@ -1,12 +1,11 @@
-<<<<<<< HEAD
 *   Correctly pass MySQL options when using structure_dump or structure_load
 
     Specifically, it fixes an issue when using SSL authentication.
 
     *Alex Coomans*
-=======
+
+
 ## Rails 4.1.15 (March 07, 2016) ##
->>>>>>> d5c4b82b
 
 *   Fixes custom primary keys for associations when calling `Relation#where`
 
