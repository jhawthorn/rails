--- conflicted
+++ resolved
@@ -1,13 +1,11 @@
-<<<<<<< HEAD
 *   Fix n+1 query problem when eager loading nil associations (fixes #18312)
 
     *Sammy Larbi*
-=======
+
 *   Change the default error message from `can't be blank` to `must exist` for
     the presence validator of the `:required` option on `belongs_to`/`has_one` associations.
 
     *Henrik Nygren*
->>>>>>> fdeef198
 
 *   Fixed ActiveRecord::Relation#group method when argument is SQL reserved key word:
 
