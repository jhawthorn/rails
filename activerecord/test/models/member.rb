class Member < ActiveRecord::Base
  has_one :current_membership
  has_one :membership
  has_many :fellow_members, :through => :club, :source => :members
  has_one :club, :through => :current_membership
  has_one :favourite_club, :through => :membership, :conditions => ["memberships.favourite = ?", true], :source => :club
  has_one :hairy_club, :through => :membership, :conditions => {:clubs => {:name => "Moustache and Eyebrow Fancier Club"}}, :source => :club
  has_one :sponsor, :as => :sponsorable
  has_one :sponsor_club, :through => :sponsor
  has_one :member_detail
  has_one :organization, :through => :member_detail
  belongs_to :member_type

<<<<<<< HEAD
  has_many :nested_member_types, :through => :member_detail, :source => :member_type
  has_one :nested_member_type, :through => :member_detail, :source => :member_type

  has_many :nested_sponsors, :through => :sponsor_club, :source => :sponsor
  has_one :nested_sponsor, :through => :sponsor_club, :source => :sponsor

  has_many :organization_member_details, :through => :member_detail
  has_many :organization_member_details_2, :through => :organization, :source => :member_details

  has_one :club_category, :through => :club, :source => :category
=======
  has_many :current_memberships
  has_one :club_through_many, :through => :current_memberships, :source => :club

  has_many :current_memberships, :conditions => { :favourite => true }
  has_many :clubs, :through => :current_memberships
>>>>>>> b171b9e7
end<|MERGE_RESOLUTION|>--- conflicted
+++ resolved
@@ -11,7 +11,6 @@
   has_one :organization, :through => :member_detail
   belongs_to :member_type
 
-<<<<<<< HEAD
   has_many :nested_member_types, :through => :member_detail, :source => :member_type
   has_one :nested_member_type, :through => :member_detail, :source => :member_type
 
@@ -22,11 +21,10 @@
   has_many :organization_member_details_2, :through => :organization, :source => :member_details
 
   has_one :club_category, :through => :club, :source => :category
-=======
+
   has_many :current_memberships
   has_one :club_through_many, :through => :current_memberships, :source => :club
 
   has_many :current_memberships, :conditions => { :favourite => true }
   has_many :clubs, :through => :current_memberships
->>>>>>> b171b9e7
 end