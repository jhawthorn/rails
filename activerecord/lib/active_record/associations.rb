--- conflicted
+++ resolved
@@ -733,20 +733,15 @@
       # [:source_type]
       #   Specifies type of the source association used by <tt>has_many :through</tt> queries where the source
       #   association is a polymorphic +belongs_to+.
-<<<<<<< HEAD
       # [:uniq]
       #   If true, duplicates will be omitted from the collection. Useful in conjunction with <tt>:through</tt>.
       # [:readonly]
       #   If true, all the associated objects are readonly through the association.
       # [:validate]
       #   If false, don't validate the associated objects when saving the parent object. true by default.
-=======
-      # * <tt>:uniq</tt> - If true, duplicates will be omitted from the collection. Useful in conjunction with <tt>:through</tt>.
-      # * <tt>:readonly</tt> - If true, all the associated objects are readonly through the association.
-      # * <tt>:validate</tt> - If false, don't validate the associated objects when saving the parent object. true by default.
-      # * <tt>:accessible</tt> - Mass assignment is allowed for this assocation (similar to <tt>ActiveRecord::Base#attr_accessible</tt>).
->>>>>>> 10d9fe4b
-      #
+      # [:accessible]
+      #   Mass assignment is allowed for this assocation (similar to <tt>ActiveRecord::Base#attr_accessible</tt>).
+      
       # Option examples:
       #   has_many :comments, :order => "posted_on"
       #   has_many :comments, :include => :author
@@ -856,16 +851,12 @@
       # [:source_type]
       #   Specifies type of the source association used by <tt>has_one :through</tt> queries where the source
       #   association is a polymorphic +belongs_to+.      
-<<<<<<< HEAD
       # [:readonly]
       #   If true, the associated object is readonly through the association.
       # [:validate]
       #   If false, don't validate the associated object when saving the parent object. +false+ by default.
-=======
-      # * <tt>:readonly</tt> - If true, the associated object is readonly through the association.
-      # * <tt>:validate</tt> - If false, don't validate the associated object when saving the parent object. +false+ by default.
-      # * <tt>:accessible</tt> - Mass assignment is allowed for this assocation (similar to <tt>ActiveRecord::Base#attr_accessible</tt>).
->>>>>>> 10d9fe4b
+      # [:accessible]
+      #   Mass assignment is allowed for this assocation (similar to <tt>ActiveRecord::Base#attr_accessible</tt>).
       #
       # Option examples:
       #   has_one :credit_card, :dependent => :destroy  # destroys the associated credit card
@@ -978,16 +969,12 @@
       #   Specify this association is a polymorphic association by passing +true+.
       #   Note: If you've enabled the counter cache, then you may want to add the counter cache attribute
       #   to the +attr_readonly+ list in the associated classes (e.g. <tt>class Post; attr_readonly :comments_count; end</tt>).
-<<<<<<< HEAD
       # [:readonly]
       #   If true, the associated object is readonly through the association.
       # [:validate]
       #   If false, don't validate the associated objects when saving the parent object. +false+ by default.
-=======
-      # * <tt>:readonly</tt> - If true, the associated object is readonly through the association.
-      # * <tt>:validate</tt> - If false, don't validate the associated objects when saving the parent object. +false+ by default.
-      # * <tt>:accessible</tt> - Mass assignment is allowed for this assocation (similar to <tt>ActiveRecord::Base#attr_accessible</tt>).
->>>>>>> 10d9fe4b
+      # [:accessible]
+      #   Mass assignment is allowed for this assocation (similar to <tt>ActiveRecord::Base#attr_accessible</tt>).
       #
       # Option examples:
       #   belongs_to :firm, :foreign_key => "client_of"
@@ -1196,16 +1183,12 @@
       # [:select]
       #   By default, this is <tt>*</tt> as in <tt>SELECT * FROM</tt>, but can be changed if, for example, you want to do a join
       #   but not include the joined columns. Do not forget to include the primary and foreign keys, otherwise it will raise an error.
-<<<<<<< HEAD
       # [:readonly]
       #   If true, all the associated objects are readonly through the association.
       # [:validate]
       #   If false, don't validate the associated objects when saving the parent object. +true+ by default.
-=======
-      # * <tt>:readonly</tt> - If true, all the associated objects are readonly through the association.
-      # * <tt>:validate</tt> - If false, don't validate the associated objects when saving the parent object. +true+ by default.
-      # * <tt>:accessible</tt> - Mass assignment is allowed for this assocation (similar to <tt>ActiveRecord::Base#attr_accessible</tt>).
->>>>>>> 10d9fe4b
+      # [:accessible<]
+      #   Mass assignment is allowed for this assocation (similar to <tt>ActiveRecord::Base#attr_accessible</tt>).
       #
       # Option examples:
       #   has_and_belongs_to_many :projects
