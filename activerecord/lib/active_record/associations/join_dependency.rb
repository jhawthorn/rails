--- conflicted
+++ resolved
@@ -233,11 +233,7 @@
       end
 
       def construct(ar_parent, parent, row, rs, seen, model_cache, aliases)
-<<<<<<< HEAD
         return if ar_parent.nil?
-=======
-        primary_id  = ar_parent.id || row
->>>>>>> 33a54164
 
         parent.children.each do |node|
           if node.reflection.collection?
