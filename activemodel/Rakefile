dir = File.dirname(__FILE__)
require "#{dir}/lib/active_model/version"

PKG_BUILD     = ENV['PKG_BUILD'] ? '.' + ENV['PKG_BUILD'] : ''
PKG_NAME      = 'activemodel'
PKG_VERSION   = ActiveModel::VERSION::STRING + PKG_BUILD
PKG_FILE_NAME = "#{PKG_NAME}-#{PKG_VERSION}"
RELEASE_NAME  = "REL #{PKG_VERSION}"


require 'rake/testtask'

task :default => :test

Rake::TestTask.new do |t|
  t.libs << "#{dir}/test"
  t.test_files = Dir.glob("#{dir}/test/cases/**/*_test.rb").sort
<<<<<<< HEAD
  t.verbose = true
=======
>>>>>>> b354496b
  t.warning = true
end

namespace :test do
  task :isolated do
    ruby = File.join(*RbConfig::CONFIG.values_at('bindir', 'RUBY_INSTALL_NAME'))
    Dir.glob("#{dir}/test/**/*_test.rb").all? do |file|
      system(ruby, '-w', "-I#{dir}/lib", "-I#{dir}/test", file)
    end or raise "Failures"
  end
end


require 'rake/rdoctask'

# Generate the RDoc documentation
Rake::RDocTask.new do |rdoc|
  rdoc.rdoc_dir = "#{dir}/doc"
  rdoc.title    = "Active Model"
  rdoc.options << '--line-numbers' << '--inline-source' << '-A cattr_accessor=object'
  rdoc.options << '--charset' << 'utf-8'
  rdoc.template = ENV['template'] ? "#{ENV['template']}.rb" : '../doc/template/horo'
  rdoc.rdoc_files.include("#{dir}/README", "#{dir}/CHANGES")
  rdoc.rdoc_files.include("#{dir}/lib/**/*.rb")
end


require 'rake/packagetask'
require 'rake/gempackagetask'

spec = eval(File.read("#{dir}/activemodel.gemspec"))

Rake::GemPackageTask.new(spec) do |p|
  p.gem_spec = spec
end<|MERGE_RESOLUTION|>--- conflicted
+++ resolved
@@ -15,10 +15,6 @@
 Rake::TestTask.new do |t|
   t.libs << "#{dir}/test"
   t.test_files = Dir.glob("#{dir}/test/cases/**/*_test.rb").sort
-<<<<<<< HEAD
-  t.verbose = true
-=======
->>>>>>> b354496b
   t.warning = true
 end
 
