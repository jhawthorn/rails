--- conflicted
+++ resolved
@@ -8,19 +8,6 @@
     rdoc.rdoc_files.include('app/**/*.rb')
   }
 
-<<<<<<< HEAD
-plugins = FileList['vendor/plugins/**'].map {|plugin| File.basename(plugin)}
-# Define doc tasks for each plugin
-plugins.each do |plugin|
-  task :"#{plugin}_plugindoc" => :environment do
-    plugin_base   = "vendor/plugins/#{plugin}"
-    options       = []
-    files         = Rake::FileList.new
-    options << "-o doc/plugins/#{plugin}"
-    options << "--title '#{plugin.titlecase} Plugin Documentation'"
-    options << '--line-numbers --inline-source'
-    options << '-T html'
-=======
   desc "Generate documentation for the Rails framework"
   Rake::RDocTask.new("rails") { |rdoc|
     rdoc.rdoc_dir = 'doc/api'
@@ -55,7 +42,6 @@
     rdoc.rdoc_files.include('vendor/rails/activesupport/CHANGELOG')
     rdoc.rdoc_files.include('vendor/rails/activesupport/lib/active_support/**/*.rb')
   }
->>>>>>> 9babb201
 
   plugins = FileList['vendor/plugins/**'].collect { |plugin| File.basename(plugin) }
 
@@ -67,10 +53,6 @@
     rm_rf 'doc/plugins' rescue nil
   end
 
-<<<<<<< HEAD
-desc "Generate documation for all installed plugins"
-task :plugindoc => plugins.map {|plugin| :"#{plugin}_plugindoc"}
-=======
   namespace :plugins do
     # Define doc tasks for each plugin
     plugins.each do |plugin|
@@ -89,49 +71,11 @@
           options << "--main '#{plugin_base}/README'"
         end
         files.include("#{plugin_base}/CHANGELOG") if File.exists?("#{plugin_base}/CHANGELOG")
->>>>>>> 9babb201
 
         options << files.to_s
 
-<<<<<<< HEAD
-desc "Generate documentation for the Rails framework"
-Rake::RDocTask.new("apidoc") { |rdoc|
-  rdoc.rdoc_dir = 'doc/api'
-  rdoc.template = "#{ENV['template']}.rb" if ENV['template']
-  rdoc.title    = "Rails Framework Documentation"
-  rdoc.options << '--line-numbers --inline-source'
-  rdoc.rdoc_files.include('README')
-  rdoc.rdoc_files.include('vendor/rails/railties/CHANGELOG')
-  rdoc.rdoc_files.include('vendor/rails/railties/MIT-LICENSE')
-  rdoc.rdoc_files.include('vendor/rails/activerecord/README')
-  rdoc.rdoc_files.include('vendor/rails/activerecord/CHANGELOG')
-  rdoc.rdoc_files.include('vendor/rails/activerecord/lib/active_record/**/*.rb')
-  rdoc.rdoc_files.exclude('vendor/rails/activerecord/lib/active_record/vendor/*')
-  rdoc.rdoc_files.include('vendor/rails/actionpack/README')
-  rdoc.rdoc_files.include('vendor/rails/actionpack/CHANGELOG')
-  rdoc.rdoc_files.include('vendor/rails/actionpack/lib/action_controller/**/*.rb')
-  rdoc.rdoc_files.include('vendor/rails/actionpack/lib/action_view/**/*.rb')
-  rdoc.rdoc_files.include('vendor/rails/actionmailer/README')
-  rdoc.rdoc_files.include('vendor/rails/actionmailer/CHANGELOG')
-  rdoc.rdoc_files.include('vendor/rails/actionmailer/lib/action_mailer/base.rb')
-  rdoc.rdoc_files.include('vendor/rails/actionwebservice/README')
-  rdoc.rdoc_files.include('vendor/rails/actionwebservice/CHANGELOG')
-  rdoc.rdoc_files.include('vendor/rails/actionwebservice/lib/action_web_service.rb')
-  rdoc.rdoc_files.include('vendor/rails/actionwebservice/lib/action_web_service/*.rb')
-  rdoc.rdoc_files.include('vendor/rails/actionwebservice/lib/action_web_service/api/*.rb')
-  rdoc.rdoc_files.include('vendor/rails/actionwebservice/lib/action_web_service/client/*.rb')
-  rdoc.rdoc_files.include('vendor/rails/actionwebservice/lib/action_web_service/container/*.rb')
-  rdoc.rdoc_files.include('vendor/rails/actionwebservice/lib/action_web_service/dispatcher/*.rb')
-  rdoc.rdoc_files.include('vendor/rails/actionwebservice/lib/action_web_service/protocol/*.rb')
-  rdoc.rdoc_files.include('vendor/rails/actionwebservice/lib/action_web_service/support/*.rb')
-  rdoc.rdoc_files.include('vendor/rails/activesupport/README')
-  rdoc.rdoc_files.include('vendor/rails/activesupport/CHANGELOG')
-  rdoc.rdoc_files.include('vendor/rails/activesupport/lib/active_support/**/*.rb')
-}
-=======
         sh %(rdoc #{options * ' '})
       end
     end
   end
-end
->>>>>>> 9babb201
+end