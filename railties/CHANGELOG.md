--- conflicted
+++ resolved
@@ -1,12 +1,11 @@
-<<<<<<< HEAD
 *   In `zeitwerk` mode, setup the `once` autoloader first, and the `main` autoloader after it. This order plays better with shared namespaces.
 
     *Xavier Noria*
-=======
+
+
 ## Rails 6.1.4.7 (March 08, 2022) ##
 
 *   No changes.
->>>>>>> 66073335
 
 
 ## Rails 6.1.4.6 (February 11, 2022) ##
