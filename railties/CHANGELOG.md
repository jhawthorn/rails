--- conflicted
+++ resolved
@@ -1,4 +1,3 @@
-<<<<<<< HEAD
 *   Skip Active Storage and Action Mailer if Active Job is skipped.
 
     *Étienne Barrié*
@@ -14,11 +13,11 @@
     the `application.rb` file.
 
     *Alex Ghiculescu*
-=======
+
+
 ## Rails 7.0.3.1 (July 12, 2022) ##
 
 *   No changes.
->>>>>>> 04972d9b
 
 
 ## Rails 7.0.3 (May 09, 2022) ##
