<<<<<<< HEAD
*   Add `--skip-action-cable` option to the plugin generator.

    *bogdanvlviv*
=======
*   Add git_source to `Gemfile` for plugin generator

    *Yoshiyuki Hirano*
>>>>>>> 59f93bbc

*   Deprecate support of use `Rails::Application` subclass to start Rails server.

    *Yuji Yaginuma*

*   Add `ruby x.x.x` version to `Gemfile` and create `.ruby-version`
    root file containing the current Ruby version when new Rails applications are
    created.

    *Alberto Almagro*

*   Support `-` as a platform-agnostic way to run a script from stdin with
    `rails runner`

    *Cody Cutrer*

*   Add `bootsnap` to default `Gemfile`.

    *Burke Libbey*

*   Properly expand shortcuts for environment's name running the `console`
    and `dbconsole` commands.

    *Robin Dupret*

*   Passing the environment's name as a regular argument to the
    `rails dbconsole` and `rails console` commands is deprecated.
    The `-e` option should be used instead.

    Previously:

        $ bin/rails dbconsole production

    Now:

        $ bin/rails dbconsole -e production

    *Robin Dupret*, *Kasper Timm Hansen*

*   Allow passing a custom connection name to the `rails dbconsole`
    command when using a 3-level database configuration.

        $ bin/rails dbconsole -c replica

    *Robin Dupret*, *Jeremy Daer*

*   Skip unused components when running `bin/rails app:update`.

    If the initial app generation skipped Action Cable, Active Record etc.,
    the update task honors those skips too.

    *Yuji Yaginuma*

*   Make Rails' test runner work better with minitest plugins.

    By demoting the Rails test runner to just another minitest plugin —
    and thereby not eager loading it — we can co-exist much better with
    other minitest plugins such as pride and minitest-focus.

    *Kasper Timm Hansen*

*   Load environment file in `dbconsole` command.

    Fixes #29717

    *Yuji Yaginuma*

*   Add `rails secrets:show` command.

    *Yuji Yaginuma*

*   Allow mounting the same engine several times in different locations.

    Fixes #20204.

    *David Rodríguez*

*   Clear screenshot files in `tmp:clear` task.

    *Yuji Yaginuma*

*   Add `railtie.rb` to the plugin generator

    *Tsukuru Tanimichi*

*   Deprecate `capify!` method in generators and templates.

    *Yuji Yaginuma*

*   Allow irb options to be passed from `rails console` command.

    Fixes #28988.

    *Yuji Yaginuma*

*   Added a shared section to `config/database.yml` that will be loaded for all environments.

    *Pierre Schambacher*

*   Namespace error pages' CSS selectors to stop the styles from bleeding into other pages
    when using Turbolinks.

    *Jan Krutisch*


Please check [5-1-stable](https://github.com/rails/rails/blob/5-1-stable/railties/CHANGELOG.md) for previous changes.<|MERGE_RESOLUTION|>--- conflicted
+++ resolved
@@ -1,12 +1,10 @@
-<<<<<<< HEAD
+*   Add git_source to `Gemfile` for plugin generator.
+
+    *Yoshiyuki Hirano*
+
 *   Add `--skip-action-cable` option to the plugin generator.
 
     *bogdanvlviv*
-=======
-*   Add git_source to `Gemfile` for plugin generator
-
-    *Yoshiyuki Hirano*
->>>>>>> 59f93bbc
 
 *   Deprecate support of use `Rails::Application` subclass to start Rails server.
 
