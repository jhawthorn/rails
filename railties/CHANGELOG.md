<<<<<<< HEAD
*   If reloading and eager loading are both enabled, after a reload Rails eager loads again the application code.

    *Xavier Noria*

*   Use `controller_class_path` in `Rails::Generators::NamedBase#route_url`

    The `route_url` method now returns the correct path when generating
    a namespaced controller with a top-level model using `--model-name`.

    Previously, when running this command:

    ``` sh
    bin/rails generate scaffold_controller Admin/Post --model-name Post
    ```

    the comments above the controller action would look like:

    ``` ruby
    # GET /posts
    def index
      @posts = Post.all
    end
    ```

    afterwards, they now look like this:

    ``` ruby
    # GET /admin/posts
    def index
      @posts = Post.all
    end
    ```

    Fixes #44662.

    *Andrew White*
=======
## Rails 7.0.2.4 (April 26, 2022) ##

*   No changes.
>>>>>>> 3520cc77


## Rails 7.0.2.3 (March 08, 2022) ##

*   No changes.


## Rails 7.0.2.2 (February 11, 2022) ##

*   No changes.


## Rails 7.0.2.1 (February 11, 2022) ##

*   No changes.


## Rails 7.0.2 (February 08, 2022) ##

*   No changes.


## Rails 7.0.1 (January 06, 2022) ##

*   Prevent duplicate entries in plugin Gemfile.

    *Jonathan Hefner*

*   Fix asset pipeline errors for plugin dummy apps.

    *Jonathan Hefner*

*   Fix generated route revocation.

    *Jonathan Hefner*

*   Addresses an issue in which Sidekiq jobs could not reload certain
    namespaces.

    See [fxn/zeitwerk#198](https://github.com/fxn/zeitwerk/issues/198) for
    details.

    *Xavier Noria*

*   Fix plugin generator to a plugin that pass all the tests.

    *Rafael Mendonça França*


## Rails 7.0.0 (December 15, 2021) ##

*   No changes.


## Rails 7.0.0.rc3 (December 14, 2021) ##

*   Allow localhost with a port by default in development

    [Fixes: #43864]

## Rails 7.0.0.rc2 (December 14, 2021) ##

*   No changes

## Rails 7.0.0.rc1 (December 06, 2021) ##

*   Remove deprecated `config` in `dbconsole`.

    *Rafael Mendonça França*

*   Change default `X-XSS-Protection` header to disable XSS auditor

    This header has been deprecated and the XSS auditor it triggered
    has been removed from all major modern browsers (in favour of
    Content Security Policy) that implemented this header to begin with
    (Firefox never did).

    [OWASP](https://owasp.org/www-project-secure-headers/#x-xss-protection)
    suggests setting this header to '0' to disable the default behaviour
    on old browsers as it can introduce additional security issues.

    Added the new behaviour as a framework default from Rails 7.0.

    *Christian Sutter*

*   Scaffolds now use date_field, time_field and datetime_field instead of
    date_select, time_select and datetime_select; thus providing native date/time pickers.

    *Martijn Lafeber*

*   Fix a regression in which autoload paths were initialized too late.

    *Xavier Noria*

## Rails 7.0.0.alpha2 (September 15, 2021) ##

*   Fix activestorage dependency in the npm package.

    *Rafael Mendonça França*

## Rails 7.0.0.alpha1 (September 15, 2021) ##

*   New and upgraded Rails apps no longer generate `config/initializers/application_controller_renderer.rb`
    or `config/initializers/cookies_serializer.rb`

    The default value for `cookies_serializer` (`:json`) has been moved to `config.load_defaults("7.0")`.
    The new framework defaults file can be used to upgrade the serializer.

    *Alex Ghiculescu*

*   New applications get a dependency on the new `debug` gem, replacing `byebug`.

    *Xavier Noria*

*   Add SSL support for postgresql in `bin/rails dbconsole`.

    Fixes #43114.

    *Michael Bayucot*

*   Add support for comments above gem declaration in Rails application templates, e.g. `gem("nokogiri", comment: "For XML")`.

    *Linas Juškevičius*

*   The setter `config.autoloader=` has been deleted. `zeitwerk` is the only
    available autoloading mode.

    *Xavier Noria*

*   `config.autoload_once_paths` can be configured in the body of the
    application class defined in `config/application.rb` or in the configuration
    for environments in `config/environments/*`.

    Similarly, engines can configure that collection in the class body of the
    engine class or in the configuration for environments.

    After that, the collection is frozen, and you can autoload from those paths.
    They are managed by the `Rails.autoloaders.once` autoloader, which does not
    reload, only autoloads/eager loads.

    *Xavier Noria*

*   During initialization, you cannot autoload reloadable classes or modules
    like application models, unless they are wrapped in a `to_prepare` block.
    For example, from `config/initializers/*`, or in application, engines, or
    railties initializers.

    Please check the [autoloading
    guide](https://guides.rubyonrails.org/v7.0/autoloading_and_reloading_constants.html#autoloading-when-the-application-boots)
    for details.

    *Xavier Noria*

*   While they are allowed to have elements in common, it is no longer required
    that `config.autoload_once_paths` is a subset of `config.autoload_paths`.
    The former are managed by the `once` autoloader. The `main` autoloader
    manages the latter minus the former.

    *Xavier Noria*

*   Show Rake task description if command is run with `-h`.

    Adding `-h` (or `--help`) to a Rails command that's a Rake task now outputs
    the task description instead of the general Rake help.

    *Petrik de Heus*

*   Add missing `plugin new` command to help.

    *Petrik de Heus

*   Fix `config_for` error when there's only a shared root array.

    *Loïc Delmaire*

*   Raise an error in generators if an index type is invalid.

    *Petrik de Heus*

*   `package.json` now uses a strict version constraint for Rails JavaScript packages on new Rails apps.

    *Zachary Scott*, *Alex Ghiculescu*

*   Modified scaffold generator template so that running
    `rails g scaffold Author` no longer generates tests called "creating
    a Author", "updating a Author", and "destroying a Author".

    Fixes #40744.

    *Michael Duchemin*

*   Raise an error in generators if a field type is invalid.

    *Petrik de Heus*

*   `bin/rails tmp:clear` deletes also files and directories in `tmp/storage`.

    *George Claghorn*

*   Fix compatibility with `psych >= 4`.

    Starting in Psych 4.0.0 `YAML.load` behaves like `YAML.safe_load`. To preserve compatibility
    `Rails.application.config_for` now uses `YAML.unsafe_load` if available.

    *Jean Boussier*

*   Allow loading nested locales in engines.

    *Gannon McGibbon*

*   Ensure `Rails.application.config_for` always cast hashes to `ActiveSupport::OrderedOptions`.

    *Jean Boussier*

*   Remove `Rack::Runtime` from the default middleware stack and deprecate
    referencing it in middleware operations without adding it back.

    *Hartley McGuire*

*   Allow adding additional authorized hosts in development via `ENV['RAILS_DEVELOPMENT_HOSTS']`.

    *Josh Abernathy*, *Debbie Milburn*

*   Add app concern and test keepfiles to generated engine plugins.

    *Gannon McGibbon*

*   Stop generating a license for in-app plugins.

    *Gannon McGibbon*

*   `rails app:update` no longer prompts you to overwrite files that are generally modified in the
    course of developing a Rails app. See [#41083](https://github.com/rails/rails/pull/41083) for
    the full list of changes.

    *Alex Ghiculescu*

*   Change default branch for new Rails projects and plugins to `main`.

    *Prateek Choudhary*

*   The new method `Rails.benchmark` gives you a quick way to measure and log the execution time taken by a block:

        def test_expensive_stuff
          Rails.benchmark("test_expensive_stuff") { ... }
        end

    This functionality was available in some contexts only before.

    *Simon Perepelitsa*

*   Applications generated with `--skip-sprockets` no longer get `app/assets/config/manifest.js` and `app/assets/stylesheets/application.css`.

    *Cindy Gao*

*   Add support for stylesheets and ERB views to `rails stats`.

    *Joel Hawksley*

*   Allow appended root routes to take precedence over internal welcome controller.

    *Gannon McGibbon*


Please check [6-1-stable](https://github.com/rails/rails/blob/6-1-stable/railties/CHANGELOG.md) for previous changes.<|MERGE_RESOLUTION|>--- conflicted
+++ resolved
@@ -1,4 +1,3 @@
-<<<<<<< HEAD
 *   If reloading and eager loading are both enabled, after a reload Rails eager loads again the application code.
 
     *Xavier Noria*
@@ -35,11 +34,10 @@
     Fixes #44662.
 
     *Andrew White*
-=======
+
 ## Rails 7.0.2.4 (April 26, 2022) ##
 
 *   No changes.
->>>>>>> 3520cc77
 
 
 ## Rails 7.0.2.3 (March 08, 2022) ##
