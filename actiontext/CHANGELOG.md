--- conflicted
+++ resolved
@@ -1,4 +1,3 @@
-<<<<<<< HEAD
 *   Disentangle Action Text from ApplicationController
 
     Allow Action Text to be used without having an ApplicationController
@@ -9,11 +8,11 @@
     * Sidekiq doesn't hang with the "classic" autoloader.
 
     *Jonathan Hefner*
-=======
+
+
 ## Rails 6.0.4.7 (March 08, 2022) ##
 
 *   No changes.
->>>>>>> 4ba546e9
 
 
 ## Rails 6.0.4.6 (February 11, 2022) ##
