--- conflicted
+++ resolved
@@ -1,16 +1,15 @@
-<<<<<<< HEAD
 *   Fix CacheStore#write_multi when using a distributed Redis cache with a connection pool.
 
     Fixes [#48938](https://github.com/rails/rails/issues/48938).
 
     *Jonathan del Strother*
-=======
+
+
 ## Rails 7.0.7.1 (August 22, 2023) ##
 
 *   Use a temporary file for storing unencrypted files while editing
 
     [CVE-2023-38037]
->>>>>>> c92caefc
 
 
 ## Rails 7.0.7 (August 09, 2023) ##
