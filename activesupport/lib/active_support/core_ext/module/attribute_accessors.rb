--- conflicted
+++ resolved
@@ -14,21 +14,7 @@
   def mattr_reader(*syms)
     syms.each do |sym|
       next if sym.is_a?(Hash)
-<<<<<<< HEAD
       class_eval(<<-EOS, __FILE__, __LINE__ + 1)
-        unless defined? @@#{sym} # unless defined? @@property
-          @@#{sym} = nil         #   @@ property = nil
-        end                      # end
-        
-        def self.#{sym}          # def self.property
-          @@#{sym}               #   @@property
-        end                      # end
-
-        def #{sym}               # def property
-          @@#{sym}               #   @@property
-        end                      # end
-=======
-      class_eval(<<-EOS, __FILE__, __LINE__)
         unless defined? @@#{sym}  # unless defined? @@pagination_options
           @@#{sym} = nil          #   @@pagination_options = nil
         end                       # end
@@ -40,7 +26,6 @@
         def #{sym}                # def pagination_options
           @@#{sym}                #   @@pagination_options
         end                       # end
->>>>>>> 0efec645
       EOS
     end
   end
@@ -48,23 +33,7 @@
   def mattr_writer(*syms)
     options = syms.extract_options!
     syms.each do |sym|
-<<<<<<< HEAD
       class_eval(<<-EOS, __FILE__, __LINE__ + 1)
-        unless defined? @@#{sym} # unless defined? @@property
-          @@#{sym} = nil         #   @@ property = nil
-        end                      # end
-                                 
-        def self.#{sym}=(obj)    # def self.property=(obj)
-          @@#{sym} = obj         #   @@property = obj
-        end                      # end
-                                 
-        #{"                      
-        def #{sym}=(obj)         # def property=(obj)
-          @@#{sym} = obj         #   @@property = obj
-        end                      # end
-        " unless options[:instance_writer] == false }
-=======
-      class_eval(<<-EOS, __FILE__, __LINE__)
         unless defined? @@#{sym}                       # unless defined? @@pagination_options
           @@#{sym} = nil                               #   @@pagination_options = nil
         end                                            # end
@@ -78,7 +47,6 @@
           @@#{sym} = obj                               #   @@pagination_options = obj
         end                                            # end
         " unless options[:instance_writer] == false }  # # instance writer above is generated unless options[:instance_writer] == false
->>>>>>> 0efec645
       EOS
     end
   end
